/*
    File: frontend/src/utils/nfl_parser.tsx
    Created: 09/30/2025 by CJ Quintero
    Last Updated: 10/08/2025 by CJ Quintero

    Description: This file contains methods 
    to parse each response from the nfl backend methods provided
    in frontend/src/backend_methods/nfl_methods.tsx

    NOTE:: The response is already validated and parsed into 
    an object by the backend method. We just need to call the backend method here
    without the extra validation step.
*/
import { ClassDictionary } from 'clsx';
import * as nfl_methods from '../backend_methods/nfl_methods';
<<<<<<< HEAD
import formatDate from './date-formatter-for-matches';
=======
import * as sports_stats_methods from '../backend_methods/sports_stats_methods';
import { HistoricalGameFilters } from '../backend_methods/sports_stats_methods';
import { UpcomingGame } from './data_class';
>>>>>>> d7b9b641

// globals
const seasonStartDate = '2025-09-04'; // NFL season started on Sep 4, 2025

export const parseUpcomingNFLGames = async () => {
    /*
        parseUpcomingNFLGames:
        This method gets the upcoming NFL games from the backend method
        and parses the response to return the upcoming games.

        returns:
            games: an array where each subscript has its own homeTeam and awayTeam

    */

    // await the response from the backend method
    const responseData = await nfl_methods.getUpcomingNFLGames();

    // parse major header
    const events = responseData["events"];

<<<<<<< HEAD
    // declare the Game type
    // each game will have a home team and an away team
    type Game = {
    homeTeam: string;
    awayTeam: string;
    date: Date;
    league: string;
    };

=======
>>>>>>> d7b9b641
    // map through each event to extract home and away team names
    // into the games array
    // DO NOT DELETE THE COMMAND TO DISABLE THE ANY TYPE
    // IF YOU DO, YOUR COMPUTER WILL EXPLODE
    // eslint-disable-next-line @typescript-eslint/no-explicit-any
    const games: UpcomingGame[] = events.map((event: any)  => {

        // extract home and away team names
        const homeTeam = event['competitions'][0]['competitors'][0]['team']['displayName'];
        const awayTeam = event['competitions'][0]['competitors'][1]['team']['displayName'];
        const gameDate = event['date'].split('T')[0]; // extract date only, ignore time

        // extract date of match
        const date = event['date']

        // the official game name for reference
        const officialGameName = event['name'];

        //categorize into a league
        const league = "NFL"

        // sanity check to ensure the extracted team names match the official game name
        // ex) "awayTeam at homeTeam" such as "Dallas Cowboys at New York Jets"
        if (`${awayTeam} at ${homeTeam}` !== officialGameName) {
            console.warn(`${awayTeam} at ${homeTeam} does not equal the official game name. officialGameName = ${officialGameName}`);
        }

<<<<<<< HEAD
        return { homeTeam, awayTeam, date, league };
=======
        // change gameDate to MM-DD-YYY format
        const month = gameDate.split('-')[1];
        const day = gameDate.split('-')[2];
        const year = gameDate.split('-')[0];
        const formattedGameDate = `${month}-${day}-${year}`;

        return { homeTeam, awayTeam, gameDate: formattedGameDate};
>>>>>>> d7b9b641
    });

    return games;
};

export const parseNFLTeamStats = async (teamName: string) => {
    /*
        parseNFLTeamStats:
        This method gets a team's current season stats from the backend method
        and parses the response to return the team's stats.

        params:
            teamName: String - the name of the team to get the stats for. 
                      Must use full display name such as "Dallas Cowboys" not "Cowboys"

        returns:
            stats: dict - an object with wins, losses, draws, totalGames
    */

    // makes the local date in YYYY-MM-DD using the local timezone
    const todaysDateLocal = (() => {
        const d = new Date();
        const yyyy = d.getFullYear();
        const mm = String(d.getMonth() + 1).padStart(2, '0');
        const dd = String(d.getDate()).padStart(2, '0');
        return `${yyyy}-${mm}-${dd}`;
    })();

    // await the response from the backend method
    const responseData = await sports_stats_methods.getHistoricalNFLTeamByName(teamName, {
        startDate: `${seasonStartDate}`,              
        endDate: `${todaysDateLocal}`,             
    });

    // parse major header
    const events = responseData['data']['events'];

    // vars to hold the stats
    let totalGames = 0;
    let wins = 0;
    let losses = 0;
    let ties = 0;

    // for each event, get the game info
    // eslint-disable-next-line @typescript-eslint/no-explicit-any
    events.forEach((event: any) => {
        
        // get the eventDate and compare to current dat
        const iso = event['date'];
        const eventDate = new Date(iso);

        // this prevents upcoming games from being counted
        // by ensuring we only count games that have already passed
        if(eventDate.getTime() >= Date.now()) {
            return;
        }

        // home team stuff is always ['competitions'][0]['competitors'][0]
        // away team stuff is always ['competitions'][0]['competitors'][1]
        const homeTeam = event['competitions'][0]['competitors'][0]['team']['displayName'];
        const awayTeam = event['competitions'][0]['competitors'][1]['team']['displayName'];

        const homeScore = parseInt(event['competitions'][0]['competitors'][0]['score']);
        const awayScore = parseInt(event['competitions'][0]['competitors'][1]['score']);

        // determine if the requested team is home or away for this specific game
        if (homeTeam === teamName) {
            
            // if the home team (the requested team) won
            if (homeScore > awayScore) { wins++;}
            else if (homeScore < awayScore) { losses++; }
            else if (homeScore === awayScore) { ties++; } // tie game
        }
        else if (awayTeam === teamName) {
            // if the away team (the requested team) won
            if (awayScore > homeScore) { wins++; }
            else if (awayScore < homeScore) { losses++; }
            else if (awayScore === homeScore) { ties++; } // tie game
        }

        totalGames++;
    });

    return { wins, losses, ties, totalGames};
};

export const parseNFLTeamLogo = async (teamName: string) => {
    /*
        parseNFLTeamLogo:
        This method gets a team's logo and returns the url

        params:
            teamName: String - the name of the team to get the logo for.

        returns:
            logoUrl: String - the url of the team's logo
    */

    // makes the local date in YYYY-MM-DD using the local timezone
    const todaysDateLocal = (() => {
        const d = new Date();
        const yyyy = d.getFullYear();
        const mm = String(d.getMonth() + 1).padStart(2, '0');
        const dd = String(d.getDate()).padStart(2, '0');
        return `${yyyy}-${mm}-${dd}`;
    })();

    // await the response from the backend method
    const responseData = await sports_stats_methods.getHistoricalNFLTeamByName(teamName, {
        startDate: `${seasonStartDate}`,              
        endDate: `${todaysDateLocal}`,             
    });

    // for the logo url, we just have to check 1 game
    const gameData = responseData['data']['events'][0];

    // the team logo we want varies if the team is home or away
    // so we have to check both teams for a matching name
    const team0 = gameData['competitions'][0]['competitors'][0]['team']['displayName'];
    const team1 = gameData['competitions'][0]['competitors'][1]['team']['displayName'];

    // check the first team, then the second for a name match. Else, log the error
    if (team0 === teamName) {
        return gameData['competitions'][0]['competitors'][0]['team']['logo'];
    } 
    else if (team1 === teamName) {
        return gameData['competitions'][0]['competitors'][1]['team']['logo'];
    }
    else {
        console.log(`[ERROR]::Logo for team: ${teamName} could not be found.`);
        return '';
    }
};<|MERGE_RESOLUTION|>--- conflicted
+++ resolved
@@ -13,13 +13,10 @@
 */
 import { ClassDictionary } from 'clsx';
 import * as nfl_methods from '../backend_methods/nfl_methods';
-<<<<<<< HEAD
-import formatDate from './date-formatter-for-matches';
-=======
 import * as sports_stats_methods from '../backend_methods/sports_stats_methods';
 import { HistoricalGameFilters } from '../backend_methods/sports_stats_methods';
 import { UpcomingGame } from './data_class';
->>>>>>> d7b9b641
+import formatDate from './date-formatter-for-matches';
 
 // globals
 const seasonStartDate = '2025-09-04'; // NFL season started on Sep 4, 2025
@@ -41,7 +38,6 @@
     // parse major header
     const events = responseData["events"];
 
-<<<<<<< HEAD
     // declare the Game type
     // each game will have a home team and an away team
     type Game = {
@@ -51,8 +47,6 @@
     league: string;
     };
 
-=======
->>>>>>> d7b9b641
     // map through each event to extract home and away team names
     // into the games array
     // DO NOT DELETE THE COMMAND TO DISABLE THE ANY TYPE
@@ -63,10 +57,10 @@
         // extract home and away team names
         const homeTeam = event['competitions'][0]['competitors'][0]['team']['displayName'];
         const awayTeam = event['competitions'][0]['competitors'][1]['team']['displayName'];
-        const gameDate = event['date'].split('T')[0]; // extract date only, ignore time
 
         // extract date of match
         const date = event['date']
+        const gameDate = event['date'].split('T')[0]; // extract date only, ignore time
 
         // the official game name for reference
         const officialGameName = event['name'];
@@ -80,17 +74,14 @@
             console.warn(`${awayTeam} at ${homeTeam} does not equal the official game name. officialGameName = ${officialGameName}`);
         }
 
-<<<<<<< HEAD
-        return { homeTeam, awayTeam, date, league };
-=======
         // change gameDate to MM-DD-YYY format
         const month = gameDate.split('-')[1];
         const day = gameDate.split('-')[2];
         const year = gameDate.split('-')[0];
         const formattedGameDate = `${month}-${day}-${year}`;
 
-        return { homeTeam, awayTeam, gameDate: formattedGameDate};
->>>>>>> d7b9b641
+        // return { homeTeam, awayTeam, gameDate: formattedGameDate};
+        return { homeTeam, awayTeam, date, league };
     });
 
     return games;
