--- conflicted
+++ resolved
@@ -17,7 +17,6 @@
 import { HistoricalGameFilters } from '../backend_methods/sports_stats_methods';
 import { UpcomingGame } from './data_class';
 
-<<<<<<< HEAD
 // Game type definition
 type Game = {
     id: string; // The ESPN event ID
@@ -29,6 +28,9 @@
         type?: string;  // e.g., "STATUS_SCHEDULED", "STATUS_IN_PROGRESS", "STATUS_FINAL"
     };
 };
+
+// globals
+const seasonStartDate = '2025-09-04'; // NFL season started on Sep 4, 2025
 
 // Helper function to parse events from any NFL games response
 export const parseNFLGamesFromEvents = (events: any[]): Game[] => {
@@ -60,7 +62,12 @@
         const awayTeam = awayTeamData.team?.displayName || 'TBD';
         
         // extract date of match
-        const date = formatDate(event.date);
+        const gameDate = event.date?.split('T')[0] || ''; // Extract date only, ignore time
+        let date = '';
+        if (gameDate) {
+            const [year, month, day] = gameDate.split('-');
+            date = `${month}-${day}-${year}`; // MM-DD-YYYY format
+        }
 
         // Extract status information - check multiple possible locations
         const status = event.status || {};
@@ -89,10 +96,6 @@
 
     }).filter((game): game is Game => game !== null); // Filter out any null entries caused by errors
 };
-=======
-// globals
-const seasonStartDate = '2025-09-04'; // NFL season started on Sep 4, 2025
->>>>>>> 3fb8d5f5
 
 export const parseUpcomingNFLGames = async () => {
     /*
@@ -118,7 +121,7 @@
     const events = responseData["events"];
     console.log(`📋 Found ${events.length} events in upcoming games response`);
 
-<<<<<<< HEAD
+    // Use unified, robust parsing logic for upcoming NFL games
     return parseNFLGamesFromEvents(events);
 };
 
@@ -127,28 +130,13 @@
         parseTodayNFLGames:
         This method gets today's NFL games from the backend method
         and parses the response to return the games (including in-progress and completed games).
-=======
-    // map through each event to extract home and away team names
-    // into the games array
-    // DO NOT DELETE THE COMMAND TO DISABLE THE ANY TYPE
-    // eslint-disable-next-line @typescript-eslint/no-explicit-any
-    const games: UpcomingGame[] = events.map((event: any)  => {
-
-        // extract home and away team names
-        const homeTeam = event['competitions'][0]['competitors'][0]['team']['displayName'];
-        const awayTeam = event['competitions'][0]['competitors'][1]['team']['displayName'];
-        const gameDate = event['date'].split('T')[0]; // extract date only, ignore time
-
-        // the official game name for reference
-        const officialGameName = event['name'];
->>>>>>> 3fb8d5f5
 
         returns:
             games: an array where each object has id, homeTeam, awayTeam, date, and status
     */
     try {
         const responseData = await nfl_methods.getTodayNFLGames();
-        
+
         console.log('📥 Raw response from getTodayNFLGames:', responseData);
 
         // Check if events array exists and is not empty
@@ -157,107 +145,12 @@
             return []; // Return empty array if no events
         }
 
-<<<<<<< HEAD
         const events = responseData["events"];
         console.log(`📋 Found ${events.length} events in today's games response`);
-        
+
         return parseNFLGamesFromEvents(events);
     } catch (error) {
         console.error("❌ Error parsing today's NFL games:", error);
         return []; // Return empty array on error
     }
-};
-=======
-        // change gameDate to MM-DD-YYY format
-        const month = gameDate.split('-')[1];
-        const day = gameDate.split('-')[2];
-        const year = gameDate.split('-')[0];
-        const formattedGameDate = `${month}-${day}-${year}`;
-
-        return { homeTeam, awayTeam, gameDate: formattedGameDate};
-    });
-
-    return games;
-};
-
-export const parseNFLTeamStats = async (teamName: string) => {
-    /*
-        parseNFLTeamStats:
-        This method gets a team's current season stats from the backend method
-        and parses the response to return the team's stats.
-
-        params:
-            teamName: String - the name of the team to get the stats for. 
-                      Must use full display name such as "Dallas Cowboys" not "Cowboys"
-
-        returns:
-            stats: dict - an object with wins, losses, draws, totalGames
-    */
-
-    // makes the local date in YYYY-MM-DD using the local timezone
-    const todaysDateLocal = (() => {
-        const d = new Date();
-        const yyyy = d.getFullYear();
-        const mm = String(d.getMonth() + 1).padStart(2, '0');
-        const dd = String(d.getDate()).padStart(2, '0');
-        return `${yyyy}-${mm}-${dd}`;
-    })();
-
-    // await the response from the backend method
-    const responseData = await sports_stats_methods.getHistoricalNFLTeamByName(teamName, {
-        startDate: `${seasonStartDate}`,              
-        endDate: `${todaysDateLocal}`,             
-    });
-
-    // parse major header
-    const events = responseData['data']['events'];
-
-    // vars to hold the stats
-    let totalGames = 0;
-    let wins = 0;
-    let losses = 0;
-    let ties = 0;
-
-    // for each event, get the game info
-    // eslint-disable-next-line @typescript-eslint/no-explicit-any
-    events.forEach((event: any) => {
-        
-        // get the eventDate and compare to current dat
-        const iso = event['date'];
-        const eventDate = new Date(iso);
-
-        // this prevents upcoming games from being counted
-        // by ensuring we only count games that have already passed
-        if(eventDate.getTime() >= Date.now()) {
-            return;
-        }
-
-        // home team stuff is always ['competitions'][0]['competitors'][0]
-        // away team stuff is always ['competitions'][0]['competitors'][1]
-        const homeTeam = event['competitions'][0]['competitors'][0]['team']['displayName'];
-        const awayTeam = event['competitions'][0]['competitors'][1]['team']['displayName'];
-
-        const homeScore = parseInt(event['competitions'][0]['competitors'][0]['score']);
-        const awayScore = parseInt(event['competitions'][0]['competitors'][1]['score']);
-
-        // determine if the requested team is home or away for this specific game
-        if (homeTeam === teamName) {
-            
-            // if the home team (the requested team) won
-            if (homeScore > awayScore) { wins++;}
-            else if (homeScore < awayScore) { losses++; }
-            else if (homeScore === awayScore) { ties++; } // tie game
-        }
-        else if (awayTeam === teamName) {
-            // if the away team (the requested team) won
-            if (awayScore > homeScore) { wins++; }
-            else if (awayScore < homeScore) { losses++; }
-            else if (awayScore === homeScore) { ties++; } // tie game
-        }
-
-        totalGames++;
-    });
-
-    return { wins, losses, ties, totalGames};
-};
->>>>>>> 3fb8d5f5
+};