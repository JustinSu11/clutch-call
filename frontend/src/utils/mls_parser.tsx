/*
    File: frontend/src/utils/mls_parser.tsx
    Created: 09/30/2025 by CJ Quintero
<<<<<<< HEAD
    Last Updated: 10/13/2025 by Justin Nguyen
=======
    Last Updated: 10/22/2025 by CJ Quintero
>>>>>>> 51fe74b7

    Description: This file contains methods 
    to parse each response from the mls backend methods provided
    in frontend/src/backend_methods/soccer_methods.tsx

    NOTE:: The response is already validated and parsed into 
    an object by the backend method. We just need to call the backend method here
    without the extra validation step.
*/
import * as mls_methods from '../backend_methods/soccer_methods';
<<<<<<< HEAD
import formatDate from './date-formatter-for-matches';
=======
// import formatDate from './date-formatter-for-matches';
>>>>>>> 51fe74b7
import { UpcomingGame } from './data_class';
import * as sports_stats_methods from '../backend_methods/sports_stats_methods';
import * as standings_methods from '../backend_methods/standings_methods';

// global
const seasonStartDate = '2025-02-22'; // MLS season started on Feb 22, 2025


export const parseUpcomingMLSGames = async () => {
    /*
        parseUpcomingMLSGames:
        This method gets the upcoming MLS games from the backend method
        and parses the response to return the upcoming games.

        returns:
            games: an array where each subscript has its own homeTeam and awayTeam

    */

    // await the response from the backend method
    const responseData = await mls_methods.getUpcomingSoccerMatches();

    // parse major header
    const events = responseData["events"];

    // declare the Game type
    // each game will have a home team and an away team
    type Game = {
        homeTeam: string;
        awayTeam: string;
        date: Date;
        league: string;
    };

    // map through each event to extract home and away team names
    // into the games array. 
    // DO NOT DELETE THE COMMAND TO DISABLE THE ANY TYPE
    // IF YOU DO, YOUR COMPUTER WILL EXPLODE
    // eslint-disable-next-line @typescript-eslint/no-explicit-any
    const games: UpcomingGame[] = events.map((event: any)  => {

        // extract home and away team names
        const homeTeam = event['competitions'][0]['competitors'][0]['team']['displayName'];
        const awayTeam = event['competitions'][0]['competitors'][1]['team']['displayName'];
        const gameDate = event['date'].split('T')[0]; // extract date only, ignore time

        // the official game name for reference
        const officialGameName = event['name'];

        // extract date of match
        const date = event['competitions']['date']

        //categorize into a league
        const league = "MLS"

        // sanity check to ensure the extracted team names match the official game name
        // ex) "awayTeam at homeTeam" such as "Dallas Cowboys at New York Jets"
        if (`${awayTeam} at ${homeTeam}` !== officialGameName) {
            console.warn(`${awayTeam} at ${homeTeam} does not equal the official game name. officialGameName = ${officialGameName}`);
        }

        const month = gameDate.split('-')[1];
        const day = gameDate.split('-')[2];
        const year = gameDate.split('-')[0];
        const formattedGameDate = `${month}-${day}-${year}`;

        // return { homeTeam, awayTeam, gameDate: formattedGameDate };
<<<<<<< HEAD
        return { homeTeam, awayTeam, gameDate: formattedGameDate, date, league };
=======
        return { homeTeam, awayTeam, gameDate: formattedGameDate, league };
>>>>>>> 51fe74b7
    });

    return games;
};


export const parseMLSTeamStats = async (teamName: string) => {
    /*
        parseMLSTeamStats:
        This method gets a team's current season stats from the backend method
        and parses the response to return the team's stats.

        params:
            teamName: String - the name of the team to get the stats for. 
                      Must use full display name 

        returns:
            stats: dict - an object with wins, losses, draws, totalGames
    */

    // makes the local date in YYYY-MM-DD using the local timezone
    const todaysDateLocal = (() => {
        const d = new Date();
        const yyyy = d.getFullYear();
        const mm = String(d.getMonth() + 1).padStart(2, '0');
        const dd = String(d.getDate()).padStart(2, '0');
        return `${yyyy}-${mm}-${dd}`;
    })();

    // await the response from the backend method
    const responseData = await standings_methods.getSoccerStandings("2025");

    // parse major header
    const standings = responseData["standings"];

    // vars to hold the stats
    let totalGames = 0;
    let wins = 0;
    let losses = 0;
    let ties = 0;
    let found = false;

    // loop through each team's data to find the matching team
    // eslint-disable-next-line @typescript-eslint/no-explicit-any
    standings.forEach((standing: any) => {

        const currentTeamName = standing["team_name"];

        // if found get the stats
        if (currentTeamName === teamName)
        {
            
            // if team found, extract stats and break loop
            totalGames = standing["games_played"];
            wins = standing["wins"];
            losses = standing["losses"];
            ties = standing["draws"];
            found = true;
        }

    });

    // if found return the stats
    if(found)
    {
        return { wins, losses, ties, totalGames };
    }

    // if not found, log and return empty stats
    console.log(`Team data for ${teamName} not found.`);
    return { wins: 0, losses: 0, ties: 0, totalGames: 0}
}; // end parseMLSTeamStats
<|MERGE_RESOLUTION|>--- conflicted
+++ resolved
@@ -1,11 +1,7 @@
 /*
     File: frontend/src/utils/mls_parser.tsx
     Created: 09/30/2025 by CJ Quintero
-<<<<<<< HEAD
     Last Updated: 10/13/2025 by Justin Nguyen
-=======
-    Last Updated: 10/22/2025 by CJ Quintero
->>>>>>> 51fe74b7
 
     Description: This file contains methods 
     to parse each response from the mls backend methods provided
@@ -16,14 +12,9 @@
     without the extra validation step.
 */
 import * as mls_methods from '../backend_methods/soccer_methods';
-<<<<<<< HEAD
 import formatDate from './date-formatter-for-matches';
-=======
-// import formatDate from './date-formatter-for-matches';
->>>>>>> 51fe74b7
-import { UpcomingGame } from './data_class';
+import { UpcomingGame, Team } from './data_class';
 import * as sports_stats_methods from '../backend_methods/sports_stats_methods';
-import * as standings_methods from '../backend_methods/standings_methods';
 
 // global
 const seasonStartDate = '2025-02-22'; // MLS season started on Feb 22, 2025
@@ -63,8 +54,18 @@
     const games: UpcomingGame[] = events.map((event: any)  => {
 
         // extract home and away team names
-        const homeTeam = event['competitions'][0]['competitors'][0]['team']['displayName'];
-        const awayTeam = event['competitions'][0]['competitors'][1]['team']['displayName'];
+        const homeTeam:Team = {
+            abbreviation: event['competitions'][0]['competitors'][0]['team']['abbreviation'],
+            color: event['competitions'][0]['competitors'][0]['team']['color'],
+            alternateColor: event['competitions'][0]['competitors'][0]['team']['alternateColor'],
+            displayName: event['competitions'][0]['competitors'][0]['team']['displayName'],
+        };
+        const awayTeam:Team = {
+            abbreviation: event['competitions'][0]['competitors'][1]['team']['abbreviation'],
+            color: event['competitions'][0]['competitors'][1]['team']['color'],
+            alternateColor: event['competitions'][0]['competitors'][1]['team']['alternateColor'],
+            displayName: event['competitions'][0]['competitors'][1]['team']['displayName'],
+        }
         const gameDate = event['date'].split('T')[0]; // extract date only, ignore time
 
         // the official game name for reference
@@ -88,11 +89,7 @@
         const formattedGameDate = `${month}-${day}-${year}`;
 
         // return { homeTeam, awayTeam, gameDate: formattedGameDate };
-<<<<<<< HEAD
-        return { homeTeam, awayTeam, gameDate: formattedGameDate, date, league };
-=======
-        return { homeTeam, awayTeam, gameDate: formattedGameDate, league };
->>>>>>> 51fe74b7
+        return { homeTeam, awayTeam, gameDate: formattedGameDate, date, league: league };
     });
 
     return games;
@@ -123,45 +120,62 @@
     })();
 
     // await the response from the backend method
-    const responseData = await standings_methods.getSoccerStandings("2025");
+    const responseData = await sports_stats_methods.getHistoricalSoccerTeamByName(teamName, {
+        startDate: `${seasonStartDate}`,              
+        endDate: `${todaysDateLocal}`,             
+    });
+
+    console.log(`Team name: ${teamName}`);
+    console.log(responseData);
 
     // parse major header
-    const standings = responseData["standings"];
+    const events = responseData['data']['events'];
 
     // vars to hold the stats
     let totalGames = 0;
     let wins = 0;
     let losses = 0;
     let ties = 0;
-    let found = false;
 
-    // loop through each team's data to find the matching team
+    // for each event, get the game info
     // eslint-disable-next-line @typescript-eslint/no-explicit-any
-    standings.forEach((standing: any) => {
+    events.forEach((event: any) => {
+        
+        // get the eventDate and compare to current dat
+        const iso = event['date'];
+        const eventDate = new Date(iso);
 
-        const currentTeamName = standing["team_name"];
-
-        // if found get the stats
-        if (currentTeamName === teamName)
-        {
-            
-            // if team found, extract stats and break loop
-            totalGames = standing["games_played"];
-            wins = standing["wins"];
-            losses = standing["losses"];
-            ties = standing["draws"];
-            found = true;
+        // this prevents upcoming games from being counted
+        // by ensuring we only count games that have already passed
+        if(eventDate.getTime() >= Date.now()) {
+            return;
         }
 
+        // home team stuff is always ['competitions'][0]['competitors'][0]
+        // away team stuff is always ['competitions'][0]['competitors'][1]
+        const homeTeam = event['competitions'][0]['competitors'][0]['team']['displayName'];
+        const awayTeam = event['competitions'][0]['competitors'][1]['team']['displayName'];
+
+        const homeScore = parseInt(event['competitions'][0]['competitors'][0]['score']);
+        const awayScore = parseInt(event['competitions'][0]['competitors'][1]['score']);
+
+        // determine if the requested team is home or away for this specific game
+        if (homeTeam === teamName) {
+            
+            // if the home team (the requested team) won
+            if (homeScore > awayScore) { wins++;}
+            else if (homeScore < awayScore) { losses++; }
+            else if (homeScore === awayScore) { ties++; } // tie game
+        }
+        else if (awayTeam === teamName) {
+            // if the away team (the requested team) won
+            if (awayScore > homeScore) { wins++; }
+            else if (awayScore < homeScore) { losses++; }
+            else if (awayScore === homeScore) { ties++; } // tie game
+        }
+
+        totalGames++;
     });
 
-    // if found return the stats
-    if(found)
-    {
-        return { wins, losses, ties, totalGames };
-    }
-
-    // if not found, log and return empty stats
-    console.log(`Team data for ${teamName} not found.`);
-    return { wins: 0, losses: 0, ties: 0, totalGames: 0}
-}; // end parseMLSTeamStats
+    return { wins, losses, ties, totalGames};
+};
