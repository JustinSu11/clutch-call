/*
    File: frontend/src/utils/mls_parser.tsx
    Created: 09/30/2025 by CJ Quintero
<<<<<<< HEAD
    Last Updated: 10/13/2025 by Justin Nguyen
=======
    Last Updated: 10/22/2025 by CJ Quintero
>>>>>>> 51fe74b7

    Description: This file contains methods 
    to parse each response from the mls backend methods provided
    in frontend/src/backend_methods/soccer_methods.tsx

    NOTE:: The response is already validated and parsed into 
    an object by the backend method. We just need to call the backend method here
    without the extra validation step.
*/
import * as mls_methods from '../backend_methods/soccer_methods';
<<<<<<< HEAD
import formatDate from './date-formatter-for-matches';
=======
// import formatDate from './date-formatter-for-matches';
>>>>>>> 51fe74b7
import { UpcomingGame } from './data_class';
import * as sports_stats_methods from '../backend_methods/sports_stats_methods';
import * as standings_methods from '../backend_methods/standings_methods';

// global
const seasonStartDate = '2025-02-22'; // MLS season started on Feb 22, 2025


export const parseUpcomingMLSGames = async () => {
    /*
        parseUpcomingMLSGames:
        This method gets the upcoming MLS games from the backend method
        and parses the response to return the upcoming games.

        returns:
            games: an array where each subscript has its own homeTeam and awayTeam

    */

    // await the response from the backend method
    const responseData = await mls_methods.getUpcomingSoccerMatches();

    // parse major header
    const events = responseData["events"];

    // declare the Game type
    // each game will have a home team and an away team
    type Game = {
        homeTeam: string;
        awayTeam: string;
        date: Date;
        league: string;
    };

    // map through each event to extract home and away team names
    // into the games array. 
    // DO NOT DELETE THE COMMAND TO DISABLE THE ANY TYPE
    // IF YOU DO, YOUR COMPUTER WILL EXPLODE
    // eslint-disable-next-line @typescript-eslint/no-explicit-any
    const games: UpcomingGame[] = events.map((event: any)  => {

        // extract home and away team names
        const homeTeam = event['competitions'][0]['competitors'][0]['team']['displayName'];
        const awayTeam = event['competitions'][0]['competitors'][1]['team']['displayName'];
        const gameDate = event['date'].split('T')[0]; // extract date only, ignore time

        // the official game name for reference
        const officialGameName = event['name'];

        // extract date of match
        const date = event['competitions']['date']

        //categorize into a league
        const league = "MLS"

        // sanity check to ensure the extracted team names match the official game name
        // ex) "awayTeam at homeTeam" such as "Dallas Cowboys at New York Jets"
        if (`${awayTeam} at ${homeTeam}` !== officialGameName) {
            console.warn(`${awayTeam} at ${homeTeam} does not equal the official game name. officialGameName = ${officialGameName}`);
        }

        const month = gameDate.split('-')[1];
        const day = gameDate.split('-')[2];
        const year = gameDate.split('-')[0];
        const formattedGameDate = `${month}-${day}-${year}`;

        // return { homeTeam, awayTeam, gameDate: formattedGameDate };
        return { homeTeam, awayTeam, gameDate: formattedGameDate, league };
    });

    return games;
};


export const parseMLSTeamStats = async (teamName: string) => {
    /*
        parseMLSTeamStats:
        This method gets a team's current season stats from the backend method
        and parses the response to return the team's stats.

        params:
            teamName: String - the name of the team to get the stats for. 
                      Must use full display name 

        returns:
            stats: dict - an object with wins, losses, draws, totalGames
    */

    // makes the local date in YYYY-MM-DD using the local timezone
    const todaysDateLocal = (() => {
        const d = new Date();
        const yyyy = d.getFullYear();
        const mm = String(d.getMonth() + 1).padStart(2, '0');
        const dd = String(d.getDate()).padStart(2, '0');
        return `${yyyy}-${mm}-${dd}`;
    })();

    // await the response from the backend method
    const responseData = await standings_methods.getSoccerStandings("2025");

    // parse major header
    const standings = responseData["standings"];

    // vars to hold the stats
    let totalGames = 0;
    let wins = 0;
    let losses = 0;
    let ties = 0;
    let found = false;

    // loop through each team's data to find the matching team
    // eslint-disable-next-line @typescript-eslint/no-explicit-any
    standings.forEach((standing: any) => {

        const currentTeamName = standing["team_name"];

        // if found get the stats
        if (currentTeamName === teamName)
        {
            
            // if team found, extract stats and break loop
            totalGames = standing["games_played"];
            wins = standing["wins"];
            losses = standing["losses"];
            ties = standing["draws"];
            found = true;
        }

    });

    // if found return the stats
    if(found)
    {
        return { wins, losses, ties, totalGames };
    }

    // if not found, log and return empty stats
    console.log(`Team data for ${teamName} not found.`);
    return { wins: 0, losses: 0, ties: 0, totalGames: 0}
}; // end parseMLSTeamStats
<|MERGE_RESOLUTION|>--- conflicted
+++ resolved
@@ -1,11 +1,7 @@
 /*
     File: frontend/src/utils/mls_parser.tsx
     Created: 09/30/2025 by CJ Quintero
-<<<<<<< HEAD
-    Last Updated: 10/13/2025 by Justin Nguyen
-=======
     Last Updated: 10/22/2025 by CJ Quintero
->>>>>>> 51fe74b7
 
     Description: This file contains methods 
     to parse each response from the mls backend methods provided
@@ -16,11 +12,7 @@
     without the extra validation step.
 */
 import * as mls_methods from '../backend_methods/soccer_methods';
-<<<<<<< HEAD
-import formatDate from './date-formatter-for-matches';
-=======
 // import formatDate from './date-formatter-for-matches';
->>>>>>> 51fe74b7
 import { UpcomingGame } from './data_class';
 import * as sports_stats_methods from '../backend_methods/sports_stats_methods';
 import * as standings_methods from '../backend_methods/standings_methods';
