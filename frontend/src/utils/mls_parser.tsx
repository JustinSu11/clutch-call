--- conflicted
+++ resolved
@@ -68,12 +68,9 @@
             displayName: event['competitions'][0]['competitors'][1]['team']['displayName'],
         }
         const gameDate = event['date'].split('T')[0]; // extract date only, ignore time
-<<<<<<< HEAD
-=======
         
         // extract game ID
         const gameId = event['id'];
->>>>>>> dd3ac8f0
 
         // the official game name for reference
         const officialGameName = event['name'];
@@ -96,11 +93,7 @@
         const formattedGameDate = `${month}-${day}-${year}`;
 
         // return { homeTeam, awayTeam, gameDate: formattedGameDate };
-<<<<<<< HEAD
-        return { homeTeam, awayTeam, gameDate: formattedGameDate, dateAndTime: dateAndTime, league: league };
-=======
         return { homeTeam, awayTeam, gameDate: formattedGameDate, dateAndTime: dateAndTime, league: league, gameId: gameId };
->>>>>>> dd3ac8f0
     });
 
     return games;
@@ -175,8 +168,7 @@
     console.log(`Team data for ${teamName} not found.`);
     return { wins: 0, losses: 0, ties: 0, totalGames: 0}
 }; // end parseMLSTeamStats
-<<<<<<< HEAD
-=======
+
 
 export const parseMLSPreviousGameStats = async (teamName: string) => {
     /*
@@ -252,5 +244,4 @@
     console.log(`Game stats for ${teamName}:`, gameStats);
 
     return gameStats;
-}
->>>>>>> dd3ac8f0
+}