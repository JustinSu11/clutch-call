/* 
Author: Justin Nguyen
Last Updated: 10/09/2025 by Justin Nguyen
Purpose: Landing page for ClutchCall, explaining what it is and its features
*/

@import "tailwindcss";

@theme {
    --color-primary: var(--primary);
    --color-secondary: var(--secondary);
    --color-background: var(--background);
    --color-secondary-background: var(--secondary-background);
    --color-text-primary: var(--text-primary);
    --color-text-secondary: var(--text-secondary);
    --color-accent: var(--accent);
    --color-backdrop: var(--backdrop);

    /*dialog variables*/
    --color-dialog-bg: var(--dialog-bg)
}

@layer base {
    :root {
        --primary: #EF4444;
        --secondary: #FEE2E2;
        --background: #F9FAFB;
        --secondary-background: #f5f5f5;
        --text-primary: #1F2937;
        --text-secondary: #6B7280;
        --accent: #F87171;
        --dialog-bg: #ffffff;
    } 

    .dark {
        --primary: #e54d42;
        --secondary: #21262d;
        --background: #0d1117;
        --secondary-background: #131821;
        --text-primary: #c9d1d9;
        --text-secondary: #8b949e;
        --accent: #30363d;
        --dialog-bg: #0f1724;
    }

    html {
        @apply scroll-smooth;
    }

    body { 
        @apply bg-background text-primary transition-colors duration-300;
        font-family: 'Inter', sans-serif;
    }

    .slick-prev:before,
    .slick-next:before {
        color: var(--primary) !important;
        font-size: 28px;
    }

    .slick-dots li button:before {
        color: var(--primary) !important;
        opacity: 0.6;
    }
    .slick-dots li.slick-active button:before {
        color: var(--primary) !important;
        opacity: 1;
    }

    /*MatchCard Overlays*/
    .team-gradient-overlay::before {
        content: '';
        position: absolute;
        top: 0;
        right: 0;
        bottom: 0;
        left: 0;
        background-image: linear-gradient(
            to right,
            var(--away-team-color, #00338d),
            transparent 50%,
            var(--home-team-color, #c60c30)
        );
        opacity: 0.7;
        border-radius: inherit;
    }

    .vignette-overlay::after {
        content: '';
        position: absolute;
        top: 0;
        right: 0;
        bottom: 0;
        left: 0;
        background-image: radial-gradient(
            ellipse at center,
            rgba(0, 0, 0, 0) 40%,
            rgba(0 ,0, 0, 0.8) 100%
        );
        border-radius: inherit;
    }
<<<<<<< HEAD
=======

.scrollbar-hide::-webkit-scrollbar { display: none; }         /* Chrome/Safari/Opera */
.scrollbar-hide { -ms-overflow-style: none; scrollbar-width: none; } /* IE/Edge/Firefox */
>>>>>>> dd3ac8f0
}<|MERGE_RESOLUTION|>--- conflicted
+++ resolved
@@ -99,10 +99,7 @@
         );
         border-radius: inherit;
     }
-<<<<<<< HEAD
-=======
 
 .scrollbar-hide::-webkit-scrollbar { display: none; }         /* Chrome/Safari/Opera */
 .scrollbar-hide { -ms-overflow-style: none; scrollbar-width: none; } /* IE/Edge/Firefox */
->>>>>>> dd3ac8f0
 }