/* 
Author: Justin Nguyen
Last Updated: 10/09/2025 by Justin Nguyen
Purpose: Landing page for ClutchCall, explaining what it is and its features
*/

@import "tailwindcss";

@theme {
    --color-primary: var(--primary);
    --color-secondary: var(--secondary);
    --color-background: var(--background);
    --color-secondary-background: var(--secondary-background);
    --color-text-primary: var(--text-primary);
    --color-text-secondary: var(--text-secondary);
    --color-accent: var(--accent);
    --color-backdrop: var(--backdrop);
<<<<<<< HEAD
=======

    /*Sidebar variables*/
    --color-sidebar: var(--sidebar);
    --color-sidebar-foreground: var(--sidebar-foreground);
    --color-sidebar-primary: var(--sidebar-primary);
    --color-sidebar-primary-foreground: var(--sidebar-primary-foreground);
    --color-sidebar-accent: var(--sidebar-accent);
    --color-sidebar-accent-foreground: var(--sidebar-accent-foreground);
    --color-sidebar-border: var(--sidebar-border);
    --color-sidebar-ring: var(--sidebar-ring);

    /* dialog variables */
    --color-dialog-bg: var(--dialog-bg);
>>>>>>> d7b9b641
}

@layer base {
    :root {
        --primary: #EF4444;
        --secondary: #FEE2E2;
        --background: #F9FAFB;
        --secondary-background: #f5f5f5;
        --text-primary: #1F2937;
        --text-secondary: #6B7280;
        --accent: #F87171;
<<<<<<< HEAD
=======

        /*Sidebar variable colors*/
        --sidebar: hsl(0 0% 98%);
        --sidebar-foreground: hsl(240 5.3% 26.1%);
        --sidebar-primary: hsl(240 5.9% 10%);
        --sidebar-primary-foreground: hsl(0 0% 98%);
        --sidebar-accent: hsl(240 4.8% 95.9%);
        --sidebar-accent-foreground: hsl(240 5.9% 10%);
        --sidebar-border: hsl(220 13% 91%);
        --sidebar-ring: hsl(217.2 91.2% 59.8%);

        /* dialog (light) */
        --dialog-bg: #ffffff;               
>>>>>>> d7b9b641
    } 

    .dark {
        --primary: #e54d42;
        --secondary: #21262d;
        --background: #0d1117;
        --secondary-background: #131821;
        --text-primary: #c9d1d9;
        --text-secondary: #8b949e;
        --accent: #30363d;
<<<<<<< HEAD
=======

        /*Sidebar variable colors*/
        --sidebar: hsl(240 5.9% 10%);
        --sidebar-foreground: hsl(240 4.8% 95.9%);
        --sidebar-primary: hsl(224.3 76.3% 48%);
        --sidebar-primary-foreground: hsl(0 0% 100%);
        --sidebar-accent: hsl(240 3.7% 15.9%);
        --sidebar-accent-foreground: hsl(240 4.8% 95.9%);
        --sidebar-border: hsl(240 3.7% 15.9%);
        --sidebar-ring: hsl(217.2 91.2% 59.8%);

        /* dialog (dark) */
        --dialog-bg: #0f1724;               
>>>>>>> d7b9b641
    }

    html {
        @apply scroll-smooth;
    }

    body { 
        @apply bg-background text-primary transition-colors duration-300;
        font-family: 'Inter', sans-serif;
    }

    /*MatchCard Overlays*/
    .team-gradient-overlay::before {
        content: '';
        position: absolute;
        top: 0;
        right: 0;
        bottom: 0;
        left: 0;
        background-image: linear-gradient(
            to right,
            var(--away-team-color, #00338d),
            transparent 50%,
            var(--home-team-color, #c60c30)
        );
        opacity: 0.7;
        border-radius: inherit;
    }

    .vignette-overlay::after {
        content: '';
        position: absolute;
        top: 0;
        right: 0;
        bottom: 0;
        left: 0;
        background-image: radial-gradient(
            ellipse at center,
            rgba(0, 0, 0, 0) 40%,
            rgba(0 ,0, 0, 0.8) 100%
        );
        border-radius: inherit;
    }
}<|MERGE_RESOLUTION|>--- conflicted
+++ resolved
@@ -15,22 +15,9 @@
     --color-text-secondary: var(--text-secondary);
     --color-accent: var(--accent);
     --color-backdrop: var(--backdrop);
-<<<<<<< HEAD
-=======
 
-    /*Sidebar variables*/
-    --color-sidebar: var(--sidebar);
-    --color-sidebar-foreground: var(--sidebar-foreground);
-    --color-sidebar-primary: var(--sidebar-primary);
-    --color-sidebar-primary-foreground: var(--sidebar-primary-foreground);
-    --color-sidebar-accent: var(--sidebar-accent);
-    --color-sidebar-accent-foreground: var(--sidebar-accent-foreground);
-    --color-sidebar-border: var(--sidebar-border);
-    --color-sidebar-ring: var(--sidebar-ring);
-
-    /* dialog variables */
-    --color-dialog-bg: var(--dialog-bg);
->>>>>>> d7b9b641
+    /*dialog variables*/
+    --color-dialog-bg: var(--dialog-bg)
 }
 
 @layer base {
@@ -42,22 +29,7 @@
         --text-primary: #1F2937;
         --text-secondary: #6B7280;
         --accent: #F87171;
-<<<<<<< HEAD
-=======
-
-        /*Sidebar variable colors*/
-        --sidebar: hsl(0 0% 98%);
-        --sidebar-foreground: hsl(240 5.3% 26.1%);
-        --sidebar-primary: hsl(240 5.9% 10%);
-        --sidebar-primary-foreground: hsl(0 0% 98%);
-        --sidebar-accent: hsl(240 4.8% 95.9%);
-        --sidebar-accent-foreground: hsl(240 5.9% 10%);
-        --sidebar-border: hsl(220 13% 91%);
-        --sidebar-ring: hsl(217.2 91.2% 59.8%);
-
-        /* dialog (light) */
-        --dialog-bg: #ffffff;               
->>>>>>> d7b9b641
+        --dialog-bg: #ffffff;
     } 
 
     .dark {
@@ -68,22 +40,7 @@
         --text-primary: #c9d1d9;
         --text-secondary: #8b949e;
         --accent: #30363d;
-<<<<<<< HEAD
-=======
-
-        /*Sidebar variable colors*/
-        --sidebar: hsl(240 5.9% 10%);
-        --sidebar-foreground: hsl(240 4.8% 95.9%);
-        --sidebar-primary: hsl(224.3 76.3% 48%);
-        --sidebar-primary-foreground: hsl(0 0% 100%);
-        --sidebar-accent: hsl(240 3.7% 15.9%);
-        --sidebar-accent-foreground: hsl(240 4.8% 95.9%);
-        --sidebar-border: hsl(240 3.7% 15.9%);
-        --sidebar-ring: hsl(217.2 91.2% 59.8%);
-
-        /* dialog (dark) */
-        --dialog-bg: #0f1724;               
->>>>>>> d7b9b641
+        --dialog-bg: #0f1724;
     }
 
     html {
