--- conflicted
+++ resolved
@@ -96,14 +96,8 @@
     upcoming_soccer_matches: `${BASE_URL}/soccer/upcoming`,
 };
 
-<<<<<<< HEAD
 //method to make a request to the backend using fetch
 export const makeBackendRequest = async (method: 'GET' | 'POST' | 'DELETE', route: string, data?: any) => {
-=======
-//method to make a post or get request to the backend using axiom
-// eslint-disable-next-line @typescript-eslint/no-explicit-any
-export const makeBackendRequest = async (method: 'GET' | 'POST', route: string, data?: any) => {
->>>>>>> 81b650aa
     try {
         const response = await fetch(route, {
             method,
