/*
    File: frontend/src/app/predictions/page.tsx
    Created: 09/29/2025 by Michael Tajchman
    Last Updated: 10/28/2025 by CJ Quintero

    Description: This file contains the main React component for the Predictions screen of the ClutchCall web application.
    It includes a header with navigation, a filterable list of sports, and a table displaying AI-powered match predictions.
*/
"use client";
import React, { useState, useEffect } from 'react';
<<<<<<< HEAD
import { parseUpcomingNFLGames, parseTodayNFLGames, parseNFLGamesFromEvents, parseNFLTeamStats } from '@/utils/nfl_parser';
=======
import { parseUpcomingNFLGames, parseNFLTeamStats, parseNFLTeamLogo } from '@/utils/nfl_parser';
>>>>>>> 991cc416
import { parseUpcomingNBAGames, parseNBATeamStats } from '@/utils/nba_parser';
import { parseUpcomingMLSGames, parseMLSTeamStats } from '@/utils/mls_parser';
import { UpcomingGame } from '@/utils/data_class';
import { get } from 'http';
import { urlToHttpOptions } from 'url';
import MatchDialog, { TeamStats } from '@/components/DashboardComponents/Dialog';
import formatDate from '@/utils/date-formatter-for-matches';

// Import the method that calls your backend prediction API
import { getNFLPrediction, getHistoricalNFLGames } from '@/backend_methods/nfl_methods';



// declare data types
type SportKey = 'All Sports' | 'NFL' | 'NBA' | 'MLS';

type Game = {
    id: string; // Ensure the parsed game object includes an ID
    homeTeam: string;
    awayTeam: string;
    date?: string; // Formatted date string
    status?: {
        state?: string;
        type?: string;
    };
};

type Prediction = {
    match: string;
    date?: string;           // Make optional since not all predictions have it
    prediction: string;
    confidence: number;
    analysis?: string;        // Add this field
    sport: SportKey;
};


const buildNFLPredictions = async (): Promise<Prediction[]> => {
    /*
        buildNFLPredictions:
        This method builds a list of Prediction objects for NFL games
        by calling the AI backend for each game.
        Fetches upcoming, today's, and historical games to get in-progress/completed games.
    */
   
    console.log('🏈 Starting NFL predictions build...');
    
    // Fetch upcoming, today's, and historical games (last 2 days for completed games)
    let upcomingGames: Game[] = [];
    let todayGames: Game[] = [];
    let historicalGames: Game[] = [];
    
    try {
        console.log('📡 Fetching upcoming NFL games...');
        upcomingGames = await parseUpcomingNFLGames();
        console.log(`✅ Fetched ${upcomingGames.length} upcoming games`);
    } catch (error) {
        console.error('❌ Error fetching upcoming games:', error);
    }
    
    try {
        console.log('📡 Fetching today\'s NFL games...');
        todayGames = await parseTodayNFLGames();
        console.log(`✅ Fetched ${todayGames.length} today's games`);
    } catch (error) {
        console.error('❌ Error fetching today\'s games:', error);
    }
    
    // Fetch historical games from the last week to get completed games
    try {
        console.log('📡 Fetching historical NFL games (last 7 days)...');
        const today = new Date();
        const weekAgo = new Date(today);
        weekAgo.setDate(weekAgo.getDate() - 7); // Go back 7 days to find completed games
        
        const startDateStr = weekAgo.toISOString().split('T')[0]; // YYYY-MM-DD
        const endDateStr = today.toISOString().split('T')[0];
        
        console.log(`📅 Fetching games from ${startDateStr} to ${endDateStr}`);
        
        const historicalData = await getHistoricalNFLGames(startDateStr, endDateStr);
        console.log('📥 Raw historical games response:', historicalData);
        
        if (historicalData && historicalData.events && historicalData.events.length > 0) {
            console.log(`📋 Found ${historicalData.events.length} historical events`);
            
            // Filter for only completed games BEFORE parsing
            const completedEvents = historicalData.events.filter((event: any) => {
                const comp = event.competitions?.[0];
                const status = comp?.status || event.status || {};
                const statusType = status.type?.name?.toLowerCase() || '';
                const statusState = status.type?.state?.toLowerCase() || '';
                
                // Only include completed/finished games
                const isCompleted = statusState === 'post' || 
                                  statusType.includes('final') ||
                                  statusType.includes('finished') ||
                                  statusType.includes('complete') ||
                                  statusType === 'status_final' ||
                                  statusType === 'status_completed';
                
                if (isCompleted) {
                    console.log(`✅ Found completed game: ${event.id} - status: ${statusType} (${statusState})`);
                }
                
                return isCompleted;
            });
            
            console.log(`📊 Filtered to ${completedEvents.length} completed games out of ${historicalData.events.length} total`);
            
            if (completedEvents.length > 0) {
                historicalGames = parseNFLGamesFromEvents(completedEvents);
                console.log(`✅ Parsed ${historicalGames.length} completed historical games`);
            } else {
                console.log('⚠️ No completed games found in historical data');
            }
        } else {
            console.log('⚠️ No historical games found');
        }
    } catch (error) {
        console.error('❌ Error fetching historical games:', error);
    }

// Combine games and remove duplicates by ID
const allGamesMap = new Map<string, Game>();
[...upcomingGames, ...todayGames, ...historicalGames].forEach(game => {
    if (game.id && !allGamesMap.has(game.id)) {
        allGamesMap.set(game.id, game);
    }
});
const allGames = Array.from(allGamesMap.values());

// Ensure we only process games that have a valid ID string
const validGames = allGames.filter(game => typeof game.id === 'string' && game.id.length > 0);

console.log(`📊 Found ${validGames.length} total NFL games (${upcomingGames.length} upcoming, ${todayGames.length} today, ${historicalGames.length} historical)`);
console.log('📋 All games with status:', validGames.map(g => ({
    id: g.id,
    match: `${g.awayTeam} @ ${g.homeTeam}`,
    statusState: g.status?.state,
    statusType: g.status?.type
})));

// Filter games by status - only predict in-progress or completed games
// TEMPORARY: For debugging, let's be more lenient and see what we get
const predictableGames = validGames.filter(game => {
    const statusState = game.status?.state?.toLowerCase() || 'unknown';
    const statusType = game.status?.type?.toLowerCase() || 'unknown';
    
    console.log(`🔍 Checking game ${game.id} (${game.awayTeam} @ ${game.homeTeam}): state="${statusState}", type="${statusType}"`);
    
    // Skip games that haven't started (pre/scheduled status)
    if (statusState === 'pre' || 
        statusType === 'scheduled' || 
        statusType === 'pre' ||
        statusType === 'status_scheduled' ||
        statusType.includes('scheduled')) {
        console.log(`❌ Skipping game ${game.id} - status: state="${statusState}", type="${statusType}" (game hasn't started yet)`);
        return false;
    }
    
    // Include games that are in-progress or completed
    // Status states: "in" (in-progress), "post" (completed), etc.
    // Status types: "in-progress", "final", "finished", "status_in_progress", "status_final", etc.
    // Also check for completed games by looking for status that indicates game ended
    const isPlayable = statusState === 'in' || 
                      statusState === 'post' ||
                      statusType.includes('in-progress') ||
                      statusType.includes('in_progress') ||
                      statusType.includes('final') ||
                      statusType.includes('finished') ||
                      statusType.includes('live') ||
                      statusType.includes('complete') ||
                      statusType.includes('closed') ||
                      statusType === 'status_final' ||
                      statusType === 'status_completed' ||
                      (statusState === 'post' && statusType !== 'unknown'); // If state is post, it's completed
    
    if (isPlayable) {
        console.log(`✅ Including game ${game.id} (${game.awayTeam} @ ${game.homeTeam}) - status: state="${statusState}", type="${statusType}"`);
    } else {
        console.log(`⚠️ Excluding game ${game.id} - status doesn't match playable criteria: state="${statusState}", type="${statusType}"`);
        // Log the full status object for debugging
        console.log(`   Full status object:`, game.status);
    }
    
    return isPlayable;
});

console.log(`Found ${predictableGames.length} games eligible for prediction out of ${validGames.length} total games`);

if (predictableGames.length === 0) {
    console.log('⚠️ No games in progress or completed. Predictions require games that have started.');
    console.log('📋 All game statuses for debugging:', validGames.map(g => ({
        id: g.id,
        match: `${g.awayTeam} @ ${g.homeTeam}`,
        statusState: g.status?.state,
        statusType: g.status?.type,
        fullStatus: g.status
    })));
    
    // TEMPORARY TEST: Try to get predictions for ANY game that's not explicitly "pre" to test if model works
    // This will help us see if the issue is with filtering or with the model itself
    console.log('🧪 TESTING: Attempting to get prediction for first available game (even if status is unknown)...');
    if (validGames.length > 0) {
        const testGame = validGames[0];
        console.log(`🧪 Testing with game ${testGame.id} (${testGame.awayTeam} @ ${testGame.homeTeam})`);
        try {
            const testPrediction = await getNFLPrediction(testGame.id);
            console.log('🧪 Test prediction result:', testPrediction);
        } catch (error) {
            console.error('🧪 Test prediction error:', error);
        }
    }
    
    // TEMPORARY: If no predictable games, try to get predictions for any game that's not explicitly "pre"
    // This helps debug if the status filtering is too strict
    const fallbackGames = validGames.filter(game => {
        const statusState = game.status?.state?.toLowerCase() || 'unknown';
        const statusType = game.status?.type?.toLowerCase() || 'unknown';
        // Only exclude if explicitly "pre" or "scheduled"
        return !(statusState === 'pre' && statusType.includes('scheduled'));
    });
    
    if (fallbackGames.length > 0 && fallbackGames.length !== validGames.length) {
        console.log(`🔄 Trying fallback: ${fallbackGames.length} games (excluding only explicitly pre-game)`);
        // Use fallback games but continue with normal flow
        // We'll set predictableGames to fallbackGames for this attempt
        const originalPredictable = predictableGames;
        // For now, just log - we'll try the fallback approach
    }
    
    return [];
}

<<<<<<< HEAD
// Map over the predictableGames array (only games that have started)
console.log(`🔄 Starting prediction requests for ${predictableGames.length} games...`);
const predictionPromises = predictableGames.map(async (game) => {
    try {
        console.log(`📞 Requesting prediction for game ${game.id} (${game.awayTeam} @ ${game.homeTeam})...`);
        // We know game.id is a string here
        const aiPrediction = await getNFLPrediction(game.id);
        console.log(`📥 Received response for game ${game.id}:`, aiPrediction);

        if (aiPrediction.error) {
            // Handle 422 errors gracefully (expected for games that just started or have insufficient data)
            const errorMsg = aiPrediction.error?.toString() || '';
            if (errorMsg.includes('Cannot predict upcoming games') || 
                errorMsg.includes('Insufficient game data') ||
                errorMsg.includes('422')) {
                console.log(`⚠️ Game ${game.id} cannot be predicted yet (expected):`, aiPrediction.error);
                return null;
            }
            console.error(`❌ Failed to get prediction for game ${game.id}:`, aiPrediction.error, aiPrediction.details);
            return null;
        }

        // Make sure confidence is a number
        let confidenceValue = 0;
        if (aiPrediction.confidence) {
            confidenceValue = typeof aiPrediction.confidence === 'string' 
            ? parseFloat(aiPrediction.confidence.replace('%', ''))
            : aiPrediction.confidence;
        }

        // Build the Prediction object with REAL data from your AI model
        const predictedWinner = aiPrediction.predicted_winner || 'unknown';
        const winnerName = predictedWinner === 'home' ? game.homeTeam : 
                         predictedWinner === 'away' ? game.awayTeam : 
                         'Unknown';
        
        // Use decision_factors if available, otherwise fall back to basic message
        const decisionFactors = aiPrediction.decision_factors || {};
        let analysisText = '';
        
        if (Object.keys(decisionFactors).length > 0) {
            // Sort factors by absolute contribution (most influential first)
            const sortedFactors = Object.entries(decisionFactors)
                .map(([feature, data]: [string, any]) => ({
                    feature,
                    ...data,
                    absContribution: Math.abs(data.contribution)
                }))
                .sort((a, b) => b.absContribution - a.absContribution);
            
            // Build analysis from top decision factors - cleaner format
            const topFactors = sortedFactors.slice(0, 2); // Top 2 most influential
            
            const factors = topFactors.map((factor) => {
                const featureName = factor.feature === 'HomeYards' ? 'Home yards' :
                                  factor.feature === 'AwayYards' ? 'Away yards' :
                                  'Yard differential';
                // Use actual team names instead of "home" or "away"
                const teamName = factor.contribution > 0 ? game.homeTeam : game.awayTeam;
                return `${featureName} (${factor.value}) favors ${teamName}`;
            });
            
            analysisText = factors.join(', ');
        } else {
            // Fallback if decision_factors not available
            analysisText = 'AI analysis based on team performance metrics.';
        }
        
        const prediction = {
            match: `${game.awayTeam} at ${game.homeTeam}`,
            
            date: game.date || '', // Use game.date if available, otherwise use empty string
            prediction: winnerName + ' to win',
            confidence: isNaN(confidenceValue) ? 0 : confidenceValue,
            analysis: analysisText,
            sport: 'NFL' as SportKey,
        };
        
        console.log(`✅ Successfully built prediction for game ${game.id}:`, prediction);
        return prediction;
    } catch (error: any) {
        // Handle network errors or 422 errors in the catch block
        const errorMessage = error?.message || '';
        console.error(`💥 Exception for game ${game.id}:`, error);
        if (errorMessage.includes('422') || 
            errorMessage.includes('Cannot predict upcoming games') ||
            errorMessage.includes('Insufficient game data')) {
            console.log(`⚠️ Game ${game.id} cannot be predicted yet (caught error):`, errorMessage);
            return null;
        }
        console.error(`❌ Error fetching prediction for game ${game.id}:`, error);
        return null;
    }
});

// Wait for all the API calls to complete
console.log('⏳ Waiting for all prediction requests to complete...');
const predictions = await Promise.all(predictionPromises);

// Filter out any games that failed to get a prediction
const filteredPredictions = predictions.filter(p => p !== null) as Prediction[];
console.log(`📈 Final results: ${filteredPredictions.length} successful predictions out of ${predictableGames.length} eligible games`);
console.log('✅ Predictions:', filteredPredictions);

if (filteredPredictions.length === 0 && predictableGames.length > 0) {
    console.warn('⚠️ WARNING: Had eligible games but no successful predictions. Check backend logs for errors.');
}

return filteredPredictions;
=======
    // map each game to a Prediction object
    return upcomingNFLGames.map((game) => ({
        match: `${game.awayTeam.displayName} at ${game.homeTeam.displayName}`,
        date: `${game.dateAndTime}`,
        prediction: `${game.homeTeam.displayName} predicted to win`,
        confidence: 100,
        sport: 'NFL'
    }));
>>>>>>> 991cc416
};


const buildMLSPredictions = async (): Promise<Prediction[]> => {
    /*
        buildMLSPredictions:
        This method builds a list of Prediction objects for upcoming MLS games.
    */
    const upcomingMLSGames = await parseUpcomingMLSGames();

    // map each game to a Prediction object
    return upcomingMLSGames.map((game) => ({
        match: `${game.awayTeam.displayName} at ${game.homeTeam.displayName}`,
        date: `${game.dateAndTime}`,
        prediction: `${game.homeTeam.displayName} predicted to win`,
        confidence: 100,
        sport: 'MLS'
    }));
}

const buildNBAPredictions = async (): Promise<Prediction[]> => {
    /*
        buildNBAPredictions:
        This method builds a list of Prediction objects for upcoming NBA games.
    */
    const upcomingNBAGames = await parseUpcomingNBAGames();

    // map each game to a Prediction object
    return upcomingNBAGames.map((game) => ({
        match: `${game.awayTeam} at ${game.homeTeam}`,
        date: `${game.gameDate}`,
        prediction: `${game.homeTeam} predicted to win`,
        confidence: 100,
        sport: 'NBA'
    }));
}

const getConfidenceStyle = (confidence: number) => {
    /* getConfidenceStyle:
        This function returns a style object for the confidence bar based on the confidence percentage.
    */
    const clampedConfidence = Math.max(0, Math.min(100, confidence));
    const hue = (clampedConfidence / 100) * 100; // Hue goes from 0 (red) to 100 (greenish)
    return { backgroundColor: `hsl(${hue}, 90%, 45%)` };
};

const getNFLTeamStats = async (teamName: string) => {
    /*
        getTeamStats:
        This method gets the current season stats for a given NFL team.
        
        params:
            teamName: string - the full display name of the team (e.g., "Dallas Cowboys")
        returns:
            stats: dict - an object containing wins, losses, ties, and totalGames

    */
   
    const stats = await parseNFLTeamStats(`${teamName}`);

    return stats;
}

const getMLSTeamStats = async (teamName: string) => {
    /*
        getTeamStats:
        This method gets the current season stats for a given MLS team.
        
        params:
            teamName: string - the full display name of the team (e.g., "LA Galaxy")
        returns:
            stats: dict - an object containing wins, losses, ties, and totalGames
    */
   
    const stats = await parseMLSTeamStats(`${teamName}`);

    return stats;
}

const getNBATeamStats = async (teamName: string) => {
    /*
        getTeamStats:
        This method gets the current season stats for a given NBA team.
        
        params:
            teamName: string - the full display name of the team (e.g., "Los Angeles Lakers")
        returns:
            stats: dict - an object containing wins, losses, ties, and totalGames

    */
   
    const stats = await parseNBATeamStats(`${teamName}`);

    return stats;
}


// --- Components ---
const SportsFilter: React.FC<{
    sports: SportKey[];
    activeSport: SportKey;
    setActiveSport: (sport: SportKey) => void;
}> = ({ sports, activeSport, setActiveSport }) => (
    <div className="text-text-primary mb-4">
        {sports.map((sport) => (
            <button
                key={sport}
                onClick={() => setActiveSport(sport)}
                className={`px-4 py-2 text-sm text-text-primary font-medium rounded-md whitespace-nowrap ${
                    activeSport === sport
                        ? 'bg-secondary text-text-primary'
                        : 'hover:text-primary'
                } cursor-pointer mr-2`}
            >
                {sport}
            </button>
        ))}
    </div>
);

const PredictionRow: React.FC<{ item: Prediction; onClick?: () => void }> = ({ item, onClick }) => (
    <tr onClick={onClick} className="bg-secondary-background hover:bg-secondary cursor-pointer">
        <td className="text-center px-6 py-4 whitespace-nowrap">
            <div className="text-md font-medium text-text-primary">{item.match}</div>
        </td>
        <td className="text-center px-6 py-4 whitespace-nowrap">
            <div className="text-md font-medium text-text-primary">{formatDate(item.date)}</div>
        </td>
        <td className="text-center px-6 py-4 whitespace-nowrap">
            <div className="text-md font-medium text-text-primary">{item.prediction}</div>
        </td>
        <td className="text-center px-6 py-4 whitespace-nowrap">
            <div className="flex items-center justify-center">
                <div className="w-24 bg-gray-200 rounded-full h-2.5 mr-3">
                    <div
                        className="h-2.5 rounded-full"
                        style={{ ...getConfidenceStyle(item.confidence), width: `${item.confidence}%` }}
                    ></div>
                </div>
                <span className="text-md font-medium text-text-primary">{item.confidence.toFixed(0)}%</span> {/* Show confidence as integer */}
            </div>
        </td>
    </tr>
);

// --- Main App Component ---
export default function PredictionsScreen() {
    const sports: SportKey[] = ['All Sports', 'NFL', 'NBA', 'MLS'];
    const [activeSport, setActiveSport] = useState<SportKey>('NFL');
    const [predictions, setPredictions] = useState<Prediction[]>([]);
    const [loading, setLoading] = useState(false);
    const [error, setError] = useState<string | null>(null);
    const [dialogOpen, setDialogOpen] = useState(false);
    const [dialogLoading, setDialogLoading] = useState(false);
    const [selectedHome, setSelectedHome] = useState<string | undefined>(undefined);
    const [selectedAway, setSelectedAway] = useState<string | undefined>(undefined);
    const [homeStats, setHomeStats] = useState<TeamStats | null>(null);
    const [awayStats, setAwayStats] = useState<TeamStats | null>(null);
    const [homeLogo, setHomeLogo] = useState<string>('');
    const [awayLogo, setAwayLogo] = useState<string>('');

    const openMatchDialog = async (homeTeam: string, awayTeam: string, sport: SportKey) => {
        setSelectedHome(homeTeam);
        setSelectedAway(awayTeam);
        setDialogOpen(true);
        setDialogLoading(true);
        setHomeStats(null);
        setAwayStats(null);
        setHomeLogo('');
        setAwayLogo('');

        // fetch team stats based on sport
        try {
            let home = { wins: 0, losses: 0, ties: 0, totalGames: 0 };
            let away = { wins: 0, losses: 0, ties: 0, totalGames: 0 };
            let homeLogo = '';
            let awayLogo = '';
            if (sport === 'NFL') {
                home = await getNFLTeamStats(homeTeam);
                away = await getNFLTeamStats(awayTeam);
                homeLogo = await parseNFLTeamLogo(homeTeam);
                awayLogo = await parseNFLTeamLogo(awayTeam);
            }
            else if (sport === 'MLS') {
                home = await getMLSTeamStats(homeTeam);
                away = await getMLSTeamStats(awayTeam);
            }
            else if (sport === 'NBA') {
                home = await getNBATeamStats(homeTeam);
                away = await getNBATeamStats(awayTeam);
            }
            setHomeStats({
                wins: home.wins,
                losses: home.losses,
                ties: home.ties,
                totalGames: home.totalGames,
            });
            setAwayStats({
                wins: away.wins,
                losses: away.losses,
                ties: away.ties,
                totalGames: away.totalGames,
            });

            // set logos if available
            setHomeLogo(homeLogo ?? '');
            setAwayLogo(awayLogo ?? '');
        } catch {
            setHomeStats(null);
            setAwayStats(null);
            setHomeLogo('');
            setAwayLogo('');
        } finally {
            setDialogLoading(false);
        }
    };

    // --- UPDATED useEffect Hook ---
    useEffect(() => {
        setLoading(true);
        setError(null);

        // Fetch predictions for all sports concurrently on mount
        Promise.all([
            buildNFLPredictions(),
            // buildNBAPredictions(),
            buildMLSPredictions(),
        ])
            .then(results => {
                const flattened = results.flat();
                console.log('🎯 Setting predictions state with:', flattened.length, 'predictions');
                console.log('🎯 Predictions data:', flattened);
                setPredictions(flattened);
            })
            .catch((err) => {
                console.error("Error fetching predictions:", err);
                setError('Failed to fetch predictions');
            })
            .finally(() => setLoading(false));
    }, []);

    const filteredPredictions = activeSport === 'All Sports'
        ? predictions
        : predictions.filter(p => p.sport === activeSport);

    // Debug logging
    console.log('🎨 Render - Total predictions:', predictions.length);
    console.log('🎨 Render - Filtered predictions for', activeSport, ':', filteredPredictions.length);
    console.log('🎨 Render - Loading:', loading, 'Error:', error);

    return (
        <div className="overflow-x-auto">
            <header className="">
                {/* header code */}
            </header>
            <main className="">
                <div className="mb-8">
                    <h2 className="text-3xl font-bold text-text-primary mb-4">Predictions</h2>
                    <p className="text-text-primary mb-4">AI-powered predictions for upcoming sports matches.</p>
                </div>
                <SportsFilter sports={sports} activeSport={activeSport} setActiveSport={setActiveSport} />
                <div className="rounded-lg overflow-hidden">
                    {/* Desktop table */}
                    <div className="hidden sm:block overflow-x-auto">
                        <table className="min-w-full divide-y divide-secondary">
                            <thead className="bg-secondary-background rounded-xl shadow-sm">
                                <tr>
                                    <th className="px-6 py-4 text-sm font-semibold text-text-secondary uppercase tracking-wider text-center">Match</th>
                                    <th className="px-6 py-4 text-sm font-semibold text-text-secondary uppercase tracking-wider text-center">Date</th>
                                    <th className="px-6 py-4 text-sm font-semibold text-text-secondary uppercase tracking-wider text-center">Prediction</th>
                                    <th className="px-6 py-4 text-sm font-semibold text-text-secondary uppercase tracking-wider text-center">Confidence</th>
                                </tr>
                            </thead>
                            <tbody className="divide-y divide-secondary">
                                {loading ? (
                                    <tr>
                                        <td colSpan={4} className="text-center py-10 text-text-primary bg-secondary-background">
                                            Loading predictions...
                                        </td>
                                    </tr>
                                ) : error ? (
                                    <tr>
                                        <td colSpan={4} className="text-center py-10 text-text-primary bg-secondary-background">
                                            {error}
                                        </td>
                                    </tr>
                                ) : filteredPredictions.length > 0 ? (
                                    filteredPredictions.map((item, idx) => {
                                        const [awayTeam, homeTeam] = item.match.split(' at ');
                                        return (
                                            <PredictionRow
                                                key={idx}
                                                item={item}
                                                onClick={() => openMatchDialog(homeTeam ?? '', awayTeam ?? '', item.sport)}
                                            />
                                        );
                                    })
                                ) : (
                                    <tr>
                                        <td colSpan={4} className="text-center py-10 text-text-primary bg-secondary-background">
                                            No predictions available for {activeSport}.
                                        </td>
                                    </tr>
                                )}
                            </tbody>
                        </table>
                    </div>

                    {/* Mobile cards */}
                    <div className="sm:hidden space-y-4">
                        {loading ? (
                            <div className="text-center py-10 text-text-primary bg-secondary-background rounded-lg">
                                Loading predictions...
                            </div>
                        ) : error ? (
                            <div className="text-center py-10 text-text-primary bg-secondary-background rounded-lg">
                                {error}
                            </div>
                        ) : filteredPredictions.length > 0 ? (
                            filteredPredictions.map((item, idx) => {
                                const [awayTeam, homeTeam] = item.match.split(' at ');
                                return (
                                    <div
                                        key={idx}
                                        className="bg-secondary-background p-4 rounded-lg cursor-pointer hover:bg-secondary"
                                        onClick={() => openMatchDialog(homeTeam ?? '', awayTeam ?? '', item.sport)}
                                    >
                                        <div className="flex justify-between items-start mb-2">
                                            <div className="font-medium text-text-primary">{item.match}</div>
                                            <div className="text-sm text-text-secondary">{item.date}</div>
                                        </div>
                                        <div className="text-sm text-text-primary mb-3">{item.prediction}</div>
                                        <div className="flex items-center">
                                            <div className="flex-1 bg-gray-200 rounded-full h-2 mr-3">
                                                <div
                                                    className="h-2 rounded-full"
                                                    style={{ ...getConfidenceStyle(item.confidence), width: `${item.confidence}%` }}
                                                ></div>
                                            </div>
                                            <span className="text-sm font-medium text-text-primary">{item.confidence}%</span>
                                        </div>
                                    </div>
                                );
                            })
                        ) : (
                            <div className="text-center py-10 text-text-primary bg-secondary-background rounded-lg">
                                No predictions available for {activeSport}.
                            </div>
                        )}
                    </div>
                </div>
            </main>
            <MatchDialog
                open ={dialogOpen}
                onClose={() => setDialogOpen(false)}
                homeTeam={selectedHome}
                awayTeam={selectedAway}
                homeStats={homeStats}
                awayStats={awayStats}
                loading={dialogLoading}
                homeLogo={homeLogo}
                awayLogo={awayLogo}
            />
        </div>
    );
}<|MERGE_RESOLUTION|>--- conflicted
+++ resolved
@@ -8,11 +8,7 @@
 */
 "use client";
 import React, { useState, useEffect } from 'react';
-<<<<<<< HEAD
-import { parseUpcomingNFLGames, parseTodayNFLGames, parseNFLGamesFromEvents, parseNFLTeamStats } from '@/utils/nfl_parser';
-=======
-import { parseUpcomingNFLGames, parseNFLTeamStats, parseNFLTeamLogo } from '@/utils/nfl_parser';
->>>>>>> 991cc416
+import { parseUpcomingNFLGames, parseNFLTeamStats, parseNFLTeamLogo, parseTodayNFLGames, parseNFLGamesFromEvents } from '@/utils/nfl_parser';
 import { parseUpcomingNBAGames, parseNBATeamStats } from '@/utils/nba_parser';
 import { parseUpcomingMLSGames, parseMLSTeamStats } from '@/utils/mls_parser';
 import { UpcomingGame } from '@/utils/data_class';
@@ -248,7 +244,6 @@
     return [];
 }
 
-<<<<<<< HEAD
 // Map over the predictableGames array (only games that have started)
 console.log(`🔄 Starting prediction requests for ${predictableGames.length} games...`);
 const predictionPromises = predictableGames.map(async (game) => {
@@ -358,16 +353,6 @@
 }
 
 return filteredPredictions;
-=======
-    // map each game to a Prediction object
-    return upcomingNFLGames.map((game) => ({
-        match: `${game.awayTeam.displayName} at ${game.homeTeam.displayName}`,
-        date: `${game.dateAndTime}`,
-        prediction: `${game.homeTeam.displayName} predicted to win`,
-        confidence: 100,
-        sport: 'NFL'
-    }));
->>>>>>> 991cc416
 };
 
 
@@ -494,7 +479,7 @@
             <div className="text-md font-medium text-text-primary">{item.match}</div>
         </td>
         <td className="text-center px-6 py-4 whitespace-nowrap">
-            <div className="text-md font-medium text-text-primary">{formatDate(item.date)}</div>
+        <div className="text-md font-medium text-text-primary">{item.date ? formatDate(item.date) : 'N/A'}</div>
         </td>
         <td className="text-center px-6 py-4 whitespace-nowrap">
             <div className="text-md font-medium text-text-primary">{item.prediction}</div>
@@ -697,7 +682,7 @@
                                     >
                                         <div className="flex justify-between items-start mb-2">
                                             <div className="font-medium text-text-primary">{item.match}</div>
-                                            <div className="text-sm text-text-secondary">{item.date}</div>
+                                            <div className="text-sm text-text-secondary">{item.date ? formatDate(item.date) : 'N/A'}</div>
                                         </div>
                                         <div className="text-sm text-text-primary mb-3">{item.prediction}</div>
                                         <div className="flex items-center">
