/*
    File: frontend/src/app/predictions/page.tsx
    Created: 09/29/2025 by Michael Tajchman
    Last Updated: 10/28/2025 by CJ Quintero

    Description: This file contains the main React component for the Predictions screen of the ClutchCall web application.
    It includes a header with navigation, a filterable list of sports, and a table displaying AI-powered match predictions.
*/
"use client";
import React, { useState, useEffect } from 'react';
<<<<<<< HEAD
import { parseUpcomingNFLGames, parseNFLTeamStats } from '@/utils/nfl_parser';
import { parseNBATeamStats } from '@/utils/nba_parser';
=======
import { parseUpcomingNFLGames, parseNFLTeamStats, parseNFLTeamLogo } from '@/utils/nfl_parser';
import { parseUpcomingNBAGames, parseNBATeamStats } from '@/utils/nba_parser';
>>>>>>> 991cc416
import { parseUpcomingMLSGames, parseMLSTeamStats } from '@/utils/mls_parser';
import MatchDialog, { TeamStats } from '@/components/DashboardComponents/Dialog';
<<<<<<< HEAD
import { getNBAGamePredictions, getNBAMLStatus } from '@/backend_methods/nba_methods';
import type { GamePrediction } from '@/utils/nba_prediction_parser';
import { getNBATeamName } from '@/utils/nba_team_mapping';
=======
import formatDate from '@/utils/date-formatter-for-matches';
>>>>>>> 991cc416


// declare data types
type SportKey = 'All Sports' | 'NFL' | 'NBA' | 'MLS';

type Prediction = {
    match: string;          // gets built from homeTeam and awayTeam 
    date: string;           // MM-DD-YYYY
    prediction: string;     // the eventual prediction text
    confidence: number;     // a number between 0 and 100 showing how confident the AI prediction is
    sport: SportKey;        // the sport this prediction belongs to used for filtering (NFL, NBA, MLS)
    meta?: Record<string, unknown>;
};

type NBATrainingStatus = {
    is_training: boolean;
    started_at?: string;
    completed_at?: string;
    last_success?: boolean | null;
    last_message?: string | null;
    last_error?: string | null;
    requested_seasons?: string[];
};

const buildNFLPredictions = async (): Promise<Prediction[]> => {
    /*
        buildNFLPredictions:
        This method builds a list of Prediction objects for upcoming NFL games.

        returns:
            predictions: an array of Prediction objects for each upcoming NFL game
    */
    const upcomingNFLGames = await parseUpcomingNFLGames();

    // map each game to a Prediction object
    return upcomingNFLGames.map((game) => ({
        match: `${game.awayTeam.displayName} at ${game.homeTeam.displayName}`,
        date: `${game.dateAndTime}`,
        prediction: `${game.homeTeam.displayName} predicted to win`,
        confidence: 100,
        sport: 'NFL'
    }));
};

const buildMLSPredictions = async (): Promise<Prediction[]> => {
    /*
        buildMLSPredictions:
        This method builds a list of Prediction objects for upcoming MLS games.

        returns:
            predictions: an array of Prediction objects for each upcoming MLS game
    */
    const upcomingMLSGames = await parseUpcomingMLSGames();

    // map each game to a Prediction object
    return upcomingMLSGames.map((game) => ({
        match: `${game.awayTeam.displayName} at ${game.homeTeam.displayName}`,
        date: `${game.dateAndTime}`,
        prediction: `${game.homeTeam.displayName} predicted to win`,
        confidence: 100,
        sport: 'MLS'
    }));
}

const formatGameDate = (input?: string | null): string => {
    if (!input) {
        return '';
    }

    const trimmed = input.trim();

    if (trimmed.includes('/')) {
        const parts = trimmed.split('/');
        if (parts.length === 3) {
            const [month, day, year] = parts;
            return `${month.padStart(2, '0')}-${day.padStart(2, '0')}-${year}`;
        }
    }

    const parsed = new Date(trimmed);
    if (!Number.isNaN(parsed.getTime())) {
        const month = String(parsed.getMonth() + 1).padStart(2, '0');
        const day = String(parsed.getDate()).padStart(2, '0');
        const year = parsed.getFullYear();
        return `${month}-${day}-${year}`;
    }

    return trimmed;
};

const normalizeConfidence = (value?: number | null): number => {
    if (typeof value !== 'number' || Number.isNaN(value)) {
        return 0;
    }
    const percent = Math.round(value * 100);
    return Math.min(100, Math.max(0, percent));
};

const formatTimestamp = (iso?: string | null): string | null => {
    if (!iso) {
        return null;
    }
    const parsed = new Date(iso);
    if (Number.isNaN(parsed.getTime())) {
        return null;
    }
    return parsed.toLocaleString();
};

const buildNBAPredictions = async (): Promise<Prediction[]> => {
    try {
        const response = await getNBAGamePredictions(3, true);
        const games: GamePrediction[] = Array.isArray(response?.games) ? response.games : [];

        return games.map((game) => {
            const homeName = getNBATeamName(game.home_team_id);
            const awayName = getNBATeamName(game.away_team_id);
            const predictedWinnerName = game.predicted_winner === 'home' ? homeName : awayName;

            const confidenceRaw = typeof game.confidence === 'number'
                ? game.confidence
                : Math.max(game.home_win_probability ?? 0, game.away_win_probability ?? 0);

            return {
                match: `${awayName} at ${homeName}`,
                date: formatGameDate(game.game_date),
                prediction: `${predictedWinnerName} predicted to win`,
                confidence: normalizeConfidence(confidenceRaw),
                sport: 'NBA',
                meta: {
                    gameId: game.game_id,
                    homeTeamId: game.home_team_id,
                    awayTeamId: game.away_team_id,
                    confidenceDecimal: confidenceRaw,
                    decisionFactors: game.decision_factors,
                }
            };
        });
    } catch (error) {
        console.error('Failed to build NBA predictions:', error);
        return [];
    }
};

const getConfidenceStyle = (confidence: number) => {
    /* 
       getConfidenceStyle:
       This function returns a style object for the confidence bar based on the confidence percentage.
       The color transitions from red (0%) to green (100%) using HSL color space.

       params:
       confidence: number - a number between 0 and 100

       returns:
       a style object with backgroundColor property
    */ 

    const clampedConfidence = Math.max(0, Math.min(100, confidence));
    const hue = (clampedConfidence / 100) * 100;
    return { backgroundColor: `hsl(${hue}, 90%, 45%)` };
};

const getNFLTeamStats = async (teamName: string) => {
    /*
        getTeamStats:
        This method gets the current season stats for a given NFL team.
        
        params:
            teamName: string - the full display name of the team (e.g., "Dallas Cowboys")
        returns:
            stats: dict - an object containing wins, losses, ties, and totalGames

    */
   
    const stats = await parseNFLTeamStats(`${teamName}`);

    return stats;
}

const getMLSTeamStats = async (teamName: string) => {
    /*
        getTeamStats:
        This method gets the current season stats for a given MLS team.
        
        params:
            teamName: string - the full display name of the team (e.g., "LA Galaxy")
        returns:
            stats: dict - an object containing wins, losses, ties, and totalGames
    */
   
    const stats = await parseMLSTeamStats(`${teamName}`);

    return stats;
}

const getNBATeamStats = async (teamName: string) => {
    /*
        getTeamStats:
        This method gets the current season stats for a given NBA team.
        
        params:
            teamName: string - the full display name of the team (e.g., "Los Angeles Lakers")
        returns:
            stats: dict - an object containing wins, losses, ties, and totalGames

    */
   
    const stats = await parseNBATeamStats(`${teamName}`);

    return stats;
}


// --- Components ---
const SportsFilter: React.FC<{
    sports: SportKey[];
    activeSport: SportKey;
    setActiveSport: (sport: SportKey) => void;
}> = ({ sports, activeSport, setActiveSport }) => (
    <div className="text-text-primary mb-4">
        {sports.map((sport) => (
            <button
                key={sport}
                onClick={() => setActiveSport(sport)}
                className={`px-4 py-2 text-sm text-text-primary font-medium rounded-md whitespace-nowrap ${
                    activeSport === sport
                        ? 'bg-secondary text-text-primary'
                        : 'hover:text-primary'
                } cursor-pointer mr-2`}
            >
                {sport}
            </button>
        ))}
    </div>
);

<<<<<<< HEAD
const formatFactorName = (factor: string): string => {
    // Convert snake_case or technical names to human-readable format
    const nameMap: Record<string, string> = {
        'home_win_pct': 'Home Win %',
        'away_win_pct': 'Away Win %',
        'home_offensive_rating': 'Home Offense',
        'away_offensive_rating': 'Away Offense',
        'home_defensive_rating': 'Home Defense',
        'away_defensive_rating': 'Away Defense',
        'home_net_rating': 'Home Net Rating',
        'away_net_rating': 'Away Net Rating',
        'home_pace': 'Home Pace',
        'away_pace': 'Away Pace',
        'home_elo': 'Home ELO',
        'away_elo': 'Away ELO',
        'rest_days_home': 'Home Rest Days',
        'rest_days_away': 'Away Rest Days',
        'home_last_5': 'Home Recent Form',
        'away_last_5': 'Away Recent Form',
        'home_streak': 'Home Streak',
        'away_streak': 'Away Streak',
    };
    
    if (nameMap[factor]) {
        return nameMap[factor];
    }
    
    // Fallback: convert snake_case to Title Case
    return factor
        .split('_')
        .map(word => word.charAt(0).toUpperCase() + word.slice(1))
        .join(' ');
};

const formatFactorValue = (factor: any): string => {
    // Format the actual value of the factor for display
    const value = factor.value;
    const factorName = factor.factor;
    
    // For percentage-based stats
    if (factorName.includes('pct') || factorName.includes('PCT') || factorName.includes('win')) {
        return `${(value * 100).toFixed(1)}%`;
    }
    
    // For ratings and pace (typically 90-120 range)
    if (factorName.includes('rating') || factorName.includes('pace')) {
        return value.toFixed(1);
    }
    
    // For streak (show with + or -)
    if (factorName.includes('streak') || factorName.includes('STREAK')) {
        const streakValue = Math.round(value);
        return streakValue >= 0 ? `+${streakValue}` : `${streakValue}`;
    }
    
    // For rest days
    if (factorName.includes('rest') || factorName.includes('REST')) {
        return `${Math.round(value)} days`;
    }
    
    // For points per game
    if (factorName.includes('ppg') || factorName.includes('PPG') || factorName.includes('PTS')) {
        return `${value.toFixed(1)} pts`;
    }
    
    // Default: show as decimal with 1 decimal place
    return value.toFixed(1);
};

const PredictionRow: React.FC<{ item: Prediction; onClick?: () => void }> = ({ item, onClick }) => {
    const decisionFactors = item.meta?.decisionFactors as any[] | undefined;
    
    const renderDecisionFactors = () => {
        if (item.sport !== 'NBA' || !Array.isArray(decisionFactors) || decisionFactors.length === 0) {
            return <span className="text-text-secondary italic">N/A</span>;
        }
        
        // Sort by contribution and take top 3
        const topFactors = decisionFactors
            .sort((a, b) => (b.contribution || 0) - (a.contribution || 0))
            .slice(0, 3);
        
        return (
            <div className="space-y-1.5 text-left">
                {topFactors.map((factor, idx) => (
                    <div key={idx} className="space-y-0.5">
                        <div className="flex items-center justify-between gap-2">
                            <span className="text-xs font-medium text-text-primary">
                                {formatFactorName(factor.factor)}
                            </span>
                            <span className="text-xs font-semibold text-primary">
                                {(factor.contribution * 100).toFixed(0)}%
                            </span>
                        </div>
                        <div className="text-xs text-text-secondary pl-1">
                            Value: {formatFactorValue(factor)}
                        </div>
                    </div>
                ))}
=======
const PredictionRow: React.FC<{ item: Prediction; onClick?: () => void }> = ({ item, onClick }) => (
    <tr onClick={onClick} className="bg-secondary-background hover:bg-secondary cursor-pointer">
        <td className="text-center px-6 py-4 whitespace-nowrap">
            <div className="text-md font-medium text-text-primary">{item.match}</div>
        </td>
        <td className="text-center px-6 py-4 whitespace-nowrap">
            <div className="text-md font-medium text-text-primary">{formatDate(item.date)}</div>
        </td>
        <td className="text-center px-6 py-4 whitespace-nowrap">
            <div className="text-md font-medium text-text-primary">{item.prediction}</div>
        </td>
        <td className="text-center px-6 py-4 whitespace-nowrap">
            <div className="flex items-center justify-center">
                <div className="w-24 bg-gray-200 rounded-full h-2.5 mr-3">
                    <div
                        className="h-2.5 rounded-full"
                        style={{ ...getConfidenceStyle(item.confidence), width: `${item.confidence}%` }}
                    ></div>
                </div>
                <span className="text-md font-medium text-text-primary">{item.confidence}%</span>
>>>>>>> 991cc416
            </div>
        );
    };
    
    return (
        <tr onClick={onClick} className="bg-secondary-background hover:bg-secondary cursor-pointer">
            <td className="text-center px-6 py-4 whitespace-nowrap">
                <div className="text-md font-medium text-text-primary">{item.match}</div>
            </td>
            <td className="text-center px-6 py-4 whitespace-nowrap">
                <div className="text-md font-medium text-text-primary">{item.date}</div>
            </td>
            <td className="text-center px-6 py-4 whitespace-nowrap">
                <div className="text-md font-medium text-text-primary">{item.prediction}</div>
            </td>
            <td className="text-center px-6 py-4 whitespace-nowrap">
                <div className="flex items-center justify-center">
                    <div className="w-24 bg-gray-200 rounded-full h-2.5 mr-3">
                        <div
                            className="h-2.5 rounded-full"
                            style={{ ...getConfidenceStyle(item.confidence), width: `${item.confidence}%` }}
                        ></div>
                    </div>
                    <span className="text-md font-medium text-text-primary">{item.confidence}%</span>
                </div>
            </td>
            <td className="px-6 py-4">
                <div className="flex justify-center">
                    <div className="inline-block">
                        {renderDecisionFactors()}
                    </div>
                </div>
            </td>
        </tr>
    );
};

// --- Main App Component ---
export default function PredictionsScreen() {
    const sports: SportKey[] = ['All Sports', 'NFL', 'NBA', 'MLS'];
    const [activeSport, setActiveSport] = useState<SportKey>('NFL');
    const [predictions, setPredictions] = useState<Prediction[]>([]);
    const [loading, setLoading] = useState(false);
    const [error, setError] = useState<string | null>(null);
    const [dialogOpen, setDialogOpen] = useState(false);
    const [dialogLoading, setDialogLoading] = useState(false);
    const [selectedHome, setSelectedHome] = useState<string | undefined>(undefined);
    const [selectedAway, setSelectedAway] = useState<string | undefined>(undefined);
    const [homeStats, setHomeStats] = useState<TeamStats | null>(null);
    const [awayStats, setAwayStats] = useState<TeamStats | null>(null);
<<<<<<< HEAD
    const [nbaTrainingStatus, setNbaTrainingStatus] = useState<NBATrainingStatus | null>(null);
=======
    const [homeLogo, setHomeLogo] = useState<string>('');
    const [awayLogo, setAwayLogo] = useState<string>('');
>>>>>>> 991cc416

    const openMatchDialog = async (homeTeam: string, awayTeam: string, sport: SportKey) => {
        setSelectedHome(homeTeam);
        setSelectedAway(awayTeam);
        setDialogOpen(true);
        setDialogLoading(true);
        setHomeStats(null);
        setAwayStats(null);
        setHomeLogo('');
        setAwayLogo('');

        // fetch team stats based on sport
        try {
            let home = { wins: 0, losses: 0, ties: 0, totalGames: 0 };
            let away = { wins: 0, losses: 0, ties: 0, totalGames: 0 };
            let homeLogo = '';
            let awayLogo = '';
            if (sport === 'NFL') {
                home = await getNFLTeamStats(homeTeam);
                away = await getNFLTeamStats(awayTeam);
                homeLogo = await parseNFLTeamLogo(homeTeam);
                awayLogo = await parseNFLTeamLogo(awayTeam);
            }
            else if (sport === 'MLS') {
                home = await getMLSTeamStats(homeTeam);
                away = await getMLSTeamStats(awayTeam);
            }
            else if (sport === 'NBA') {
                home = await getNBATeamStats(homeTeam);
                away = await getNBATeamStats(awayTeam);
            }
            setHomeStats({
                wins: home.wins,
                losses: home.losses,
                ties: home.ties,
                totalGames: home.totalGames,
            });
            setAwayStats({
                wins: away.wins,
                losses: away.losses,
                ties: away.ties,
                totalGames: away.totalGames,
            });

            // set logos if available
            setHomeLogo(homeLogo ?? '');
            setAwayLogo(awayLogo ?? '');
        } catch {
            setHomeStats(null);
            setAwayStats(null);
            setHomeLogo('');
            setAwayLogo('');
        } finally {
            setDialogLoading(false);
        }
    };

    // on component mount, fetch predictions for all sports
    useEffect(() => {
        setLoading(true);
        setError(null);

        Promise.all([
            buildNFLPredictions(),
            buildNBAPredictions(),
            buildMLSPredictions(),
        ])
            .then(results => setPredictions(results.flat()))
            .catch(() => setError('Failed to fetch predictions'))
            .finally(() => setLoading(false));
    }, []);

    useEffect(() => {
        let isMounted = true;

        const loadStatus = async () => {
            try {
                const statusResponse = await getNBAMLStatus();
                if (!isMounted) {
                    return;
                }
                const trainingData = statusResponse?.training_status as NBATrainingStatus | undefined;
                setNbaTrainingStatus(trainingData ?? null);
            } catch {
                if (isMounted) {
                    setNbaTrainingStatus(null);
                }
            }
        };

        loadStatus();
        const intervalId = window.setInterval(loadStatus, 10000);

        return () => {
            isMounted = false;
            window.clearInterval(intervalId);
        };
    }, []);

    const filteredPredictions = activeSport === 'All Sports'
        ? predictions
        : predictions.filter(p => p.sport === activeSport);

    const isNBATraining = nbaTrainingStatus?.is_training === true;
    const trainingStarted = formatTimestamp(nbaTrainingStatus?.started_at);
    const trainingMessage = nbaTrainingStatus?.last_message ?? 'NBA models are currently retraining.';

    return (
        <div className="overflow-x-auto">
            <header className="">
                {/* header code */}
            </header>
            <main className="">
                <div className="mb-8">
                    <h2 className="text-3xl font-bold text-text-primary mb-4">Predictions</h2>
                    <p className="text-text-primary mb-4">AI-powered predictions for upcoming sports matches.</p>
                </div>
                {isNBATraining && (
                    <div className="mb-6 rounded-md border border-yellow-400 bg-yellow-50 px-4 py-3 text-sm text-yellow-900">
                        {trainingMessage}
                        {trainingStarted && (
                            <span className="mt-1 block text-xs text-yellow-800">
                                Started: {trainingStarted}
                            </span>
                        )}
                    </div>
                )}
                <SportsFilter sports={sports} activeSport={activeSport} setActiveSport={setActiveSport} />
                <div className="rounded-lg overflow-hidden">
                    {/* Desktop table */}
                    <div className="hidden sm:block overflow-x-auto">
                        <table className="min-w-full divide-y divide-secondary">
                            <thead className="bg-secondary-background rounded-xl shadow-sm">
                                <tr>
                                    <th className="px-6 py-4 text-sm font-semibold text-text-secondary uppercase tracking-wider text-center">Match</th>
                                    <th className="px-6 py-4 text-sm font-semibold text-text-secondary uppercase tracking-wider text-center">Date</th>
                                    <th className="px-6 py-4 text-sm font-semibold text-text-secondary uppercase tracking-wider text-center">Prediction</th>
                                    <th className="px-6 py-4 text-sm font-semibold text-text-secondary uppercase tracking-wider text-center">Confidence</th>
                                    <th className="px-6 py-4 text-sm font-semibold text-text-secondary uppercase tracking-wider text-center">Decision Factors</th>
                                </tr>
                            </thead>
                            <tbody className="divide-y divide-secondary">
                                {loading ? (
                                    <tr>
                                        <td colSpan={5} className="text-center py-10 text-text-primary bg-secondary-background">
                                            Loading predictions...
                                        </td>
                                    </tr>
                                ) : error ? (
                                    <tr>
                                        <td colSpan={5} className="text-center py-10 text-text-primary bg-secondary-background">
                                            {error}
                                        </td>
                                    </tr>
                                ) : filteredPredictions.length > 0 ? (
                                    filteredPredictions.map((item, idx) => {
                                        const [awayTeam, homeTeam] = item.match.split(' at ');
                                        return (
                                            <PredictionRow
                                                key={idx}
                                                item={item}
                                                onClick={() => openMatchDialog(homeTeam ?? '', awayTeam ?? '', item.sport)}
                                            />
                                        );
                                    })
                                ) : (
                                    <tr>
                                        <td colSpan={5} className="text-center py-10 text-text-primary bg-secondary-background">
                                            No predictions available for {activeSport}.
                                        </td>
                                    </tr>
                                )}
                            </tbody>
                        </table>
                    </div>

                    {/* Mobile cards */}
                    <div className="sm:hidden space-y-4">
                        {loading ? (
                            <div className="text-center py-10 text-text-primary bg-secondary-background rounded-lg">
                                Loading predictions...
                            </div>
                        ) : error ? (
                            <div className="text-center py-10 text-text-primary bg-secondary-background rounded-lg">
                                {error}
                            </div>
                        ) : filteredPredictions.length > 0 ? (
                            filteredPredictions.map((item, idx) => {
                                const [awayTeam, homeTeam] = item.match.split(' at ');
                                return (
                                    <div
                                        key={idx}
                                        className="bg-secondary-background p-4 rounded-lg cursor-pointer hover:bg-secondary"
                                        onClick={() => openMatchDialog(homeTeam ?? '', awayTeam ?? '', item.sport)}
                                    >
                                        <div className="flex justify-between items-start mb-2">
                                            <div className="font-medium text-text-primary">{item.match}</div>
                                            <div className="text-sm text-text-secondary">{item.date}</div>
                                        </div>
                                        <div className="text-sm text-text-primary mb-3">{item.prediction}</div>
                                        <div className="flex items-center">
                                            <div className="flex-1 bg-gray-200 rounded-full h-2 mr-3">
                                                <div
                                                    className="h-2 rounded-full"
                                                    style={{ ...getConfidenceStyle(item.confidence), width: `${item.confidence}%` }}
                                                ></div>
                                            </div>
                                            <span className="text-sm font-medium text-text-primary">{item.confidence}%</span>
                                        </div>
                                    </div>
                                );
                            })
                        ) : (
                            <div className="text-center py-10 text-text-primary bg-secondary-background rounded-lg">
                                No predictions available for {activeSport}.
                            </div>
                        )}
                    </div>
                </div>
            </main>
            <MatchDialog
                open ={dialogOpen}
                onClose={() => setDialogOpen(false)}
                homeTeam={selectedHome}
                awayTeam={selectedAway}
                homeStats={homeStats}
                awayStats={awayStats}
                loading={dialogLoading}
                homeLogo={homeLogo}
                awayLogo={awayLogo}
            />
        </div>
    );
}<|MERGE_RESOLUTION|>--- conflicted
+++ resolved
@@ -8,22 +8,10 @@
 */
 "use client";
 import React, { useState, useEffect } from 'react';
-<<<<<<< HEAD
-import { parseUpcomingNFLGames, parseNFLTeamStats } from '@/utils/nfl_parser';
-import { parseNBATeamStats } from '@/utils/nba_parser';
-=======
 import { parseUpcomingNFLGames, parseNFLTeamStats, parseNFLTeamLogo } from '@/utils/nfl_parser';
 import { parseUpcomingNBAGames, parseNBATeamStats } from '@/utils/nba_parser';
->>>>>>> 991cc416
 import { parseUpcomingMLSGames, parseMLSTeamStats } from '@/utils/mls_parser';
 import MatchDialog, { TeamStats } from '@/components/DashboardComponents/Dialog';
-<<<<<<< HEAD
-import { getNBAGamePredictions, getNBAMLStatus } from '@/backend_methods/nba_methods';
-import type { GamePrediction } from '@/utils/nba_prediction_parser';
-import { getNBATeamName } from '@/utils/nba_team_mapping';
-=======
-import formatDate from '@/utils/date-formatter-for-matches';
->>>>>>> 991cc416
 
 
 // declare data types
@@ -260,7 +248,6 @@
     </div>
 );
 
-<<<<<<< HEAD
 const formatFactorName = (factor: string): string => {
     // Convert snake_case or technical names to human-readable format
     const nameMap: Record<string, string> = {
@@ -360,28 +347,6 @@
                         </div>
                     </div>
                 ))}
-=======
-const PredictionRow: React.FC<{ item: Prediction; onClick?: () => void }> = ({ item, onClick }) => (
-    <tr onClick={onClick} className="bg-secondary-background hover:bg-secondary cursor-pointer">
-        <td className="text-center px-6 py-4 whitespace-nowrap">
-            <div className="text-md font-medium text-text-primary">{item.match}</div>
-        </td>
-        <td className="text-center px-6 py-4 whitespace-nowrap">
-            <div className="text-md font-medium text-text-primary">{formatDate(item.date)}</div>
-        </td>
-        <td className="text-center px-6 py-4 whitespace-nowrap">
-            <div className="text-md font-medium text-text-primary">{item.prediction}</div>
-        </td>
-        <td className="text-center px-6 py-4 whitespace-nowrap">
-            <div className="flex items-center justify-center">
-                <div className="w-24 bg-gray-200 rounded-full h-2.5 mr-3">
-                    <div
-                        className="h-2.5 rounded-full"
-                        style={{ ...getConfidenceStyle(item.confidence), width: `${item.confidence}%` }}
-                    ></div>
-                </div>
-                <span className="text-md font-medium text-text-primary">{item.confidence}%</span>
->>>>>>> 991cc416
             </div>
         );
     };
@@ -392,7 +357,7 @@
                 <div className="text-md font-medium text-text-primary">{item.match}</div>
             </td>
             <td className="text-center px-6 py-4 whitespace-nowrap">
-                <div className="text-md font-medium text-text-primary">{item.date}</div>
+                <div className="text-md font-medium text-text-primary">{formatDate(item.date)}</div>
             </td>
             <td className="text-center px-6 py-4 whitespace-nowrap">
                 <div className="text-md font-medium text-text-primary">{item.prediction}</div>
@@ -432,12 +397,9 @@
     const [selectedAway, setSelectedAway] = useState<string | undefined>(undefined);
     const [homeStats, setHomeStats] = useState<TeamStats | null>(null);
     const [awayStats, setAwayStats] = useState<TeamStats | null>(null);
-<<<<<<< HEAD
     const [nbaTrainingStatus, setNbaTrainingStatus] = useState<NBATrainingStatus | null>(null);
-=======
     const [homeLogo, setHomeLogo] = useState<string>('');
     const [awayLogo, setAwayLogo] = useState<string>('');
->>>>>>> 991cc416
 
     const openMatchDialog = async (homeTeam: string, awayTeam: string, sport: SportKey) => {
         setSelectedHome(homeTeam);
