/*
    File: src/app/dashboard/page.tsx 
    Author: CJ Quintero
    Last Updated: 09/19/2025 by CJ Quintero

    Description:
    This file contains the content for the dashboard home page.
    In the link, this is /dashboard and is the default dashboard page

    When users navigate to a tab under the sidebar, such as /dashboard/predictions,
    they will be directed to a different page file, but the layout.tsx file will remain the same.
    The new page is physically located under /dashboard/predictions/page.tsx
*/
import UpcomingMatches from "@/components/DashboardComponents/MainDashboardComponents/UpcomingMatches";
import RecentPredictions from "@/components/DashboardComponents/MainDashboardComponents/RecentPredictions";


export default function DashboardMain() {
  return (
    <>
<<<<<<< HEAD
      {/* Upcoming Matches Section */}
      <section>
        <h2 className="text-3xl font-bold text-text-primary mb-4">Upcoming Matches</h2>
        <div className="grid grid-cols-1 sm:grid-cols-2 lg:grid-cols-3 gap-6">
          {/* Match cards */}
        </div>
      </section>

      {/* Recent Predictions Section */}
      <section className="mt-12">
        <h2 className="text-3xl font-bold text-text-primary mb-4">Recent Predictions</h2>
        <div className="bg-background rounded-xl shadow-sm  overflow-x-auto">
          <table className="w-full text-left">
            <thead className="bg-secondary-background">
              <tr>
                <th className="px-6 py-4 text-sm font-semibold text-text-secondary uppercase tracking-wider">Match</th>
                <th className="px-6 py-4 text-sm font-semibold text-text-secondary uppercase tracking-wider">Prediction</th>
                <th className="px-6 py-4 text-sm font-semibold text-text-secondary uppercase tracking-wider">Result</th>
                <th className="px-6 py-4 text-sm font-semibold text-text-secondary uppercase tracking-wider">Status</th>
              </tr>
            </thead>
            <tbody className="divide-y divide-gray-200">
              {/* Table rows */}
            </tbody>
          </table>
        </div>
      </section>

      {/* Stats Section */}
      <section className="mt-12">
        <h2 className="text-3xl font-bold text-text-primary mb-4">Your Stats</h2>
        <div className="grid grid-cols-1 sm:grid-cols-2 lg:grid-cols-3 gap-6">
          <div className="bg-secondary-background rounded-xl shadow-sm p-6">
            <p className="text-base font-medium text-text-secondary">Total Predictions</p>
            <p className="text-4xl font-bold text-text-primary mt-2">150</p>
          </div>
          {/* Add other stat cards */}
        </div>
      </section>
=======
      <UpcomingMatches />
      <RecentPredictions />
>>>>>>> 617524ef
    </>
  );
}<|MERGE_RESOLUTION|>--- conflicted
+++ resolved
@@ -18,50 +18,8 @@
 export default function DashboardMain() {
   return (
     <>
-<<<<<<< HEAD
-      {/* Upcoming Matches Section */}
-      <section>
-        <h2 className="text-3xl font-bold text-text-primary mb-4">Upcoming Matches</h2>
-        <div className="grid grid-cols-1 sm:grid-cols-2 lg:grid-cols-3 gap-6">
-          {/* Match cards */}
-        </div>
-      </section>
-
-      {/* Recent Predictions Section */}
-      <section className="mt-12">
-        <h2 className="text-3xl font-bold text-text-primary mb-4">Recent Predictions</h2>
-        <div className="bg-background rounded-xl shadow-sm  overflow-x-auto">
-          <table className="w-full text-left">
-            <thead className="bg-secondary-background">
-              <tr>
-                <th className="px-6 py-4 text-sm font-semibold text-text-secondary uppercase tracking-wider">Match</th>
-                <th className="px-6 py-4 text-sm font-semibold text-text-secondary uppercase tracking-wider">Prediction</th>
-                <th className="px-6 py-4 text-sm font-semibold text-text-secondary uppercase tracking-wider">Result</th>
-                <th className="px-6 py-4 text-sm font-semibold text-text-secondary uppercase tracking-wider">Status</th>
-              </tr>
-            </thead>
-            <tbody className="divide-y divide-gray-200">
-              {/* Table rows */}
-            </tbody>
-          </table>
-        </div>
-      </section>
-
-      {/* Stats Section */}
-      <section className="mt-12">
-        <h2 className="text-3xl font-bold text-text-primary mb-4">Your Stats</h2>
-        <div className="grid grid-cols-1 sm:grid-cols-2 lg:grid-cols-3 gap-6">
-          <div className="bg-secondary-background rounded-xl shadow-sm p-6">
-            <p className="text-base font-medium text-text-secondary">Total Predictions</p>
-            <p className="text-4xl font-bold text-text-primary mt-2">150</p>
-          </div>
-          {/* Add other stat cards */}
-        </div>
-      </section>
-=======
       <UpcomingMatches />
       <RecentPredictions />
->>>>>>> 617524ef
     </>
   );
 }