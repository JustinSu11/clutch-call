--- conflicted
+++ resolved
@@ -26,28 +26,8 @@
   return (
     <div className="relative flex size-full min-h-screen flex-col group/design-root overflow-x-hidden">
       <div className="flex h-full grow">
-<<<<<<< HEAD
-
-        {/* Sidebar */}
-        <aside className="flex flex-col w-64 bg-secondary-background p-6">
-          <div className="flex flex-col h-full">
-            <h1 className="text-2xl font-bold text-text-primary mb-8">ClutchCall</h1>
-            <ThemeToggle />
-            <nav className="flex flex-col gap-2">
-              <a className="flex items-center gap-3 px-4 py-3 rounded-lg bg-secondary text-red-500 font-medium" href="#">
-                <svg fill="currentColor" height="24" viewBox="0 0 256 256" width="24" xmlns="http://www.w3.org/2000/svg">
-                  <path d="M224,115.55V208a16,16,0,0,1-16,16H168a16,16,0,0,1-16-16V168a8,8,0,0,0-8-8H112a8,8,0,0,0-8,8v40a16,16,0,0,1-16,16H48a16,16,0,0,1-16-16V115.55a16,16,0,0,1,5.17-11.78l80-75.48.11-.11a16,16,0,0,1,21.53,0,1.14,1.14,0,0,0,.11.11l80,75.48A16,16,0,0,1,224,115.55Z"></path>
-                </svg>
-                  <span>Home</span>
-              </a>
-            </nav>
-          </div>
-        </aside>
-
-=======
         {/* All pages under /dashboard will have this sidebar */}
         <Sidebar />
->>>>>>> 617524ef
         {/* Main Content Area */}
         <main className="flex-1 p-8">
           <div className="max-w-7xl mx-auto">
