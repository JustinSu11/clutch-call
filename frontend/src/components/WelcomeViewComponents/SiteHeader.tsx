/* Author: Justin Nguyen
    Last updated: 09/09/2025

    Purpose: Header component for the site, includes navigation links and branding
*/
import { Button } from "@/components/ui/button"
import { ThemeToggle } from "@/components/ui/ThemeToggle"
import Link from "next/link"

export default function SiteHeader() {
    return (
        <header className="sticky top-0 z-40 w-full bg-background backdrop-blur supports-[backdrop-filter]:bg-secondary-background">
            <div className="container mx-auto flex items-center justify-between gap-6 px-6 py-4">
                <a className="inline-flex items-center gap-2" href="#" aria-label="ClutchCall home">
                    {/*<Square className="h-8 w-8 text-red-500" fill="currentColor" />*/}
                    <span className="text-2xl font-bold tracking-tight">ClutchCall</span>
                </a>

<<<<<<< HEAD
        <nav className="hidden items-center gap-8 md:flex">
          <Link href='/predictions'>
            <Button></Button>
          </Link>

          <a className="text-sm font-medium text-zinc-800 hover:text-red-600 transition-colors" href="#predictions">Predictions</a>
          <a className="text-sm font-medium text-zinc-800 hover:text-red-600 transition-colors" href="#how-it-works">How it works</a>
        </nav>
=======
                <nav className="hidden items-center gap-8 md:flex">
                    <a className="text-sm font-medium text-text-primary hover:text-primary transition-colors" href="#predictions">Predictions</a>
                    <a className="text-sm font-medium text-text-primary hover:text-primary transition-colors" href="#how-it-works">How it works</a>
                </nav>
>>>>>>> a9cc12b1

                <div className="flex items-center gap-3">
                    <ThemeToggle />
                    <Link href="/dashboard">
                        <Button className="h-10 px-5 bg-red-500 hover:bg-red-600 text-white">
                            Try Now
                        </Button>
                    </Link>

                </div>
            </div>
    </header>
  )
}<|MERGE_RESOLUTION|>--- conflicted
+++ resolved
@@ -16,21 +16,10 @@
                     <span className="text-2xl font-bold tracking-tight">ClutchCall</span>
                 </a>
 
-<<<<<<< HEAD
-        <nav className="hidden items-center gap-8 md:flex">
-          <Link href='/predictions'>
-            <Button></Button>
-          </Link>
-
-          <a className="text-sm font-medium text-zinc-800 hover:text-red-600 transition-colors" href="#predictions">Predictions</a>
-          <a className="text-sm font-medium text-zinc-800 hover:text-red-600 transition-colors" href="#how-it-works">How it works</a>
-        </nav>
-=======
                 <nav className="hidden items-center gap-8 md:flex">
-                    <a className="text-sm font-medium text-text-primary hover:text-primary transition-colors" href="#predictions">Predictions</a>
+                    <a className="text-sm font-medium text-text-primary hover:text-primary transition-colors" href='/predictions'>Predictions</a>
                     <a className="text-sm font-medium text-text-primary hover:text-primary transition-colors" href="#how-it-works">How it works</a>
                 </nav>
->>>>>>> a9cc12b1
 
                 <div className="flex items-center gap-3">
                     <ThemeToggle />
