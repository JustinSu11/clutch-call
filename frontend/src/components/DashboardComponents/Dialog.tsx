/*
    A dialog component to display match stuff when clicking on a
    match in the predictions page
    Made: 10/09/2025 by CJ
<<<<<<< HEAD
    Last Updated: 10/13/2025 by CJ
=======
    Last Updated: 10/28/2025 by CJ
>>>>>>> 60e9949a

*/

"use client";
import React from "react";

export type TeamStats = {
    wins: number;
    losses: number;
    ties: number;
    totalGames: number;
};

export default function MatchDialog({
    open,
    onClose,
    homeTeam,
    awayTeam,
    homeStats,
    awayStats,
    loading,
    homeLogo,
    awayLogo,
}: {
    open: boolean;
    onClose: () => void;
    homeTeam?: string;
    awayTeam?: string;
    homeStats?: TeamStats | null;
    awayStats?: TeamStats | null;
    loading?: boolean;
    homeLogo?: string;
    awayLogo?: string;
}) {
    if (!open) return null;
    return (
        <div className="fixed inset-0 z-50 flex items-center justify-center">
            {/* dimmed background */}
            <div className="absolute inset-0 bg-black/40" onClick={onClose} />
            {/* dialog box */}
            <div className="relative bg-dialog-bg rounded-lg shadow-xl max-w-5xl w-full mx-4 p-6">
                <div className="mb-8 relative">
                    {/* dialog header */}
                    <h3 className="flex items-center justify-center text-2xl font-bold text-text-primary gap-4">
                        <div className="flex items-center gap-3">
                            {awayLogo ? (
                                <img src={awayLogo} alt={`${awayTeam} logo`} className="w-30 h-30 object-contain" />
                            ) : null}
                            <span className="text-3xl font-semibold">{awayTeam}</span>
                        </div>

                        <span className="text-3xl font-semibold">at</span>

                        <div className="flex items-center gap-3">
                            <span className="text-3xl font-semibold">{homeTeam}</span>
                            {homeLogo ? (
                                <img src={homeLogo} alt={`${homeTeam} logo`} className="w-30 h-30 object-contain" />
                            ) : null}
                        </div>
                    </h3>
                    <button
                        onClick={onClose}
                        aria-label="Close"
                        className="absolute right-2 top-2 text-2xl font-bold text-text-primary rounded hover:text-primary cursor-pointer"
                    >
                        ✕
                    </button>
                </div>

                {loading ? (
                    <div className="py-8 text-center text-text-primary text-2xl">Loading...</div>
                ) : (
                    <div className="grid grid-cols-1 md:grid-cols-2 gap-4">
                        {/* left column with right border (the divider) */}
<<<<<<< HEAD
                        <div className="text-text-primary space-y-2 border-r-2 pr-4 flex flex-col">
                            <div className="flex items-center gap-3">
                                <h4 className="text-text-primary text-xl font-semibold">{awayTeam}</h4>
                            </div>
=======
                        <div className="text-text-primary space-y-2">
                            <h4 className="text-text-primary text-lg font-semibold">{awayTeam}</h4>
>>>>>>> 60e9949a
                            {awayStats ? (
                                <ul className="text-xl space-y-1">
                                    {Object.entries(awayStats).map(([k, v]) => (
                                        <li key={k} className="flex justify-between">
                                            <span className="text-text-primary text-lg">{k}</span>
                                            <span className="text-text-primary text-lg">{String(v)}</span>
                                        </li>
                                    ))}
                                </ul>
                            ) : (
                                <div className="text-2xl text-text-primary">No stats available</div>
                            )}
                        </div>

<<<<<<< HEAD
                        <div className="space-y-2 pl-4 flex flex-col">
                            {/* right column with left padding */}
                            <div className="flex items-center gap-3">
                                <h4 className="text-text-primary text-xl font-semibold">{homeTeam}</h4>
                            </div>
=======
                        <div className="space-y-2">
                            <h4 className="text-text-primary text-lg font-semibold">{homeTeam}</h4>
>>>>>>> 60e9949a
                            {homeStats ? (
                                <ul className="text-xl space-y-1">
                                    {Object.entries(homeStats).map(([k, v]) => (
                                        <li key={k} className="flex justify-between">
                                            <span className="text-text-primary text-lg">{k}</span>
                                            <span className="text-text-primary text-lg">{String(v)}</span>
                                        </li>
                                    ))}
                                </ul>
                            ) : (
                                <div className="text-2xl text-text-primary">No stats available</div>
                            )}
                        </div>
                    </div>
                )}
            </div>
        </div>
    );
}<|MERGE_RESOLUTION|>--- conflicted
+++ resolved
@@ -2,11 +2,7 @@
     A dialog component to display match stuff when clicking on a
     match in the predictions page
     Made: 10/09/2025 by CJ
-<<<<<<< HEAD
-    Last Updated: 10/13/2025 by CJ
-=======
     Last Updated: 10/28/2025 by CJ
->>>>>>> 60e9949a
 
 */
 
@@ -81,15 +77,10 @@
                 ) : (
                     <div className="grid grid-cols-1 md:grid-cols-2 gap-4">
                         {/* left column with right border (the divider) */}
-<<<<<<< HEAD
                         <div className="text-text-primary space-y-2 border-r-2 pr-4 flex flex-col">
                             <div className="flex items-center gap-3">
                                 <h4 className="text-text-primary text-xl font-semibold">{awayTeam}</h4>
                             </div>
-=======
-                        <div className="text-text-primary space-y-2">
-                            <h4 className="text-text-primary text-lg font-semibold">{awayTeam}</h4>
->>>>>>> 60e9949a
                             {awayStats ? (
                                 <ul className="text-xl space-y-1">
                                     {Object.entries(awayStats).map(([k, v]) => (
@@ -104,16 +95,11 @@
                             )}
                         </div>
 
-<<<<<<< HEAD
                         <div className="space-y-2 pl-4 flex flex-col">
                             {/* right column with left padding */}
                             <div className="flex items-center gap-3">
                                 <h4 className="text-text-primary text-xl font-semibold">{homeTeam}</h4>
                             </div>
-=======
-                        <div className="space-y-2">
-                            <h4 className="text-text-primary text-lg font-semibold">{homeTeam}</h4>
->>>>>>> 60e9949a
                             {homeStats ? (
                                 <ul className="text-xl space-y-1">
                                     {Object.entries(homeStats).map(([k, v]) => (
