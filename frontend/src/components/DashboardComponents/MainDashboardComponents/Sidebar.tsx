/*
    File: src/components/DashboardComponents/Sidebar.tsx
    Created: 09/19/2025 
    Author: CJ Quintero

    Last Updated: 10/01/2025 by CJ Quintero

    Description: This file has the code for the sidebar component in the dashboard.
*/
"use client"
import { ThemeToggle } from "@/components/ui/ThemeToggle"
<<<<<<< HEAD
import { Home } from "lucide-react"
import { ArrowLeftRight } from "lucide-react"
=======
import { Home, ChartScatter, AlignJustify, X } from "lucide-react"
import { usePathname } from "next/navigation"
import Link from "next/link"
import { useState } from "react"
import { Button } from "@/components/ui/button"

const navItems = [
    {
        title: 'Home',
        href: '/dashboard',
        icon: Home,
    },
    {
        title: 'Predictions',
        href: '/predictions',
        icon: ChartScatter,
    }
]
>>>>>>> 3cef1fef

export default function Sidebar() {
    /*
        Sidebar()

        This component renders the sidebar for the dashboard layout.

        Returns:
        A JSX element representing the sidebar component.
    */

    //This is used in the className for the links that get generated for each nav item. if currentTitle (title of the nav item whose href matches the path in the url) matches with the title of the nav item then that nav item will have classes applied to it that make it look like its selected
    const pathname = usePathname()
    const currentTitle = navItems.find(item => pathname?.startsWith(item.href))?.title

    const [isSideBarOpen, setIsSideBarOpen] = useState(false)

    function handleSideBarOpenClose() {
        setIsSideBarOpen(!isSideBarOpen)
    }

    return (
        <div>
            <aside className={`sticky top-0 self-start flex flex-col ${isSideBarOpen ? "w-64" : "w-16"} h-[100vh] bg-secondary-background py-6 px-1 transition-[width] duration-300 ease-in-out overflow-hidden`}>
                <div className="flex flex-col h-full">
                    {/* The header for the sidebar */}
                    <div className="flex text-3xl font-bold text-text-primary gap-3">
                        <Button variant="ghost" className="mb-8 ml-1 text-text-primary hover:text-primary hover:bg-secondary transition-transform duration-300" onClick={handleSideBarOpenClose}>
                             <span className="relative inline-block w-4 h-6">
                                <AlignJustify size={24} className={`absolute inset-0 m-auto transition-all duration-300 will-change-transform ${isSideBarOpen ? "opacity-0 -rotate-90 scale-75" : "opacity-100 rotate-0 scale-100"}`}/>
                                <X size={20} className={`absolute inset-0 m-auto transition-all duration-300 will-change-transform ${isSideBarOpen ? "opacity-100 rotate-0 scale-100" : "opacity-0 rotate-90 scale-75"}`}/>
                            </span>
                        </Button>
                        <span className={`whitespace-nowrap transition-all duration-200 ${isSideBarOpen ? "opacity-100 translate-x-0" : "opacity-0 -translate-x-2 pointer-events-none"}`}>
                            ClutchCall
                        </span>
                    </div>
                    {/* <nav> groups links together */}
                    <nav className="flex flex-col gap-2">
<<<<<<< HEAD
                        {/* Each <a> tag is a link in the sidebar.
                            The href="#" is used as a placeholder that doesn't link to an actual page, it
                            just takes you back to the top of the page.
                        */}
                        <a className="flex items-center gap-3 px-4 py-3 rounded-lg bg-secondary text-primary font-medium" href="#">
                            {/* <svg> is used to insert an inline SVG icon. This one displays a house for the Home tab on the sidebar*/}
                            <Home />
                            {/* The text label for the tab */}
                            <span>Home</span>
                        </a>
                        <a className="flex items-center gap-3 px-4 py-3 rounded-lg text-primary font-medium hover:bg-secondary" href="/user/team-comparison">
                            {<ArrowLeftRight />}
                            <span>Team Comparison</span>
                        </a>
=======
                        {
                            navItems.map((item) => (
                                <Link className={` flex items-center gap-3 px-4 py-3 rounded-lg text-text-primary font-medium hover:text-primary  ${item.title === currentTitle ? "bg-secondary text-primary" : "text-text-primary"} `} href={item.href} id={item.title} key={item.title}>
                                    <item.icon className="flex-shrink-0 transition-transform duration-200" />
                                    {/*label for the nav item*/}
                                    { isSideBarOpen && (<span className="opacity-100 translate-x-0">{item.title}</span>) }
                                </Link>
                            ))
                        }
>>>>>>> 3cef1fef
                    </nav>
                </div>
                <div className="mx-auto">
                    <ThemeToggle />
                </div>
            </aside>
        </div>
    )
}

<|MERGE_RESOLUTION|>--- conflicted
+++ resolved
@@ -9,10 +9,6 @@
 */
 "use client"
 import { ThemeToggle } from "@/components/ui/ThemeToggle"
-<<<<<<< HEAD
-import { Home } from "lucide-react"
-import { ArrowLeftRight } from "lucide-react"
-=======
 import { Home, ChartScatter, AlignJustify, X } from "lucide-react"
 import { usePathname } from "next/navigation"
 import Link from "next/link"
@@ -31,7 +27,6 @@
         icon: ChartScatter,
     }
 ]
->>>>>>> 3cef1fef
 
 export default function Sidebar() {
     /*
@@ -71,22 +66,6 @@
                     </div>
                     {/* <nav> groups links together */}
                     <nav className="flex flex-col gap-2">
-<<<<<<< HEAD
-                        {/* Each <a> tag is a link in the sidebar.
-                            The href="#" is used as a placeholder that doesn't link to an actual page, it
-                            just takes you back to the top of the page.
-                        */}
-                        <a className="flex items-center gap-3 px-4 py-3 rounded-lg bg-secondary text-primary font-medium" href="#">
-                            {/* <svg> is used to insert an inline SVG icon. This one displays a house for the Home tab on the sidebar*/}
-                            <Home />
-                            {/* The text label for the tab */}
-                            <span>Home</span>
-                        </a>
-                        <a className="flex items-center gap-3 px-4 py-3 rounded-lg text-primary font-medium hover:bg-secondary" href="/user/team-comparison">
-                            {<ArrowLeftRight />}
-                            <span>Team Comparison</span>
-                        </a>
-=======
                         {
                             navItems.map((item) => (
                                 <Link className={` flex items-center gap-3 px-4 py-3 rounded-lg text-text-primary font-medium hover:text-primary  ${item.title === currentTitle ? "bg-secondary text-primary" : "text-text-primary"} `} href={item.href} id={item.title} key={item.title}>
@@ -96,7 +75,6 @@
                                 </Link>
                             ))
                         }
->>>>>>> 3cef1fef
                     </nav>
                 </div>
                 <div className="mx-auto">
