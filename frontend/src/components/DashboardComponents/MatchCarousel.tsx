/* eslint-disable @typescript-eslint/no-explicit-any */
/* 
Author: Justin Nguyen
Last Updated: 11/06/2025 by GitHub Copilot
Purpose: Carousel for upcoming and live matches for the selected sport.
         Includes mock live game for testing purposes.
*/

'use client'
import { parseUpcomingNBAGames } from "@/utils/nba_parser"
import { parseUpcomingNFLGames } from "@/utils/nfl_parser"
import { parseUpcomingMLSGames } from "@/utils/mls_parser"
import React, { useState, useRef, useEffect } from "react"
import Slider from "react-slick"
import "slick-carousel/slick/slick.css"
import "slick-carousel/slick/slick-theme.css"
import MatchCard from "../MatchCard"
import { UpcomingGame, Team } from "@/utils/data_class"

// Mock live games for testing purposes
const createMockNBAGame = (): UpcomingGame => {
    const mockHomeTeam: Team = {
        displayName: "Los Angeles Lakers",
        abbreviation: "LAL",
        color: "552583",
        alternateColor: "FDB927"
    };
    
    const mockAwayTeam: Team = {
        displayName: "Boston Celtics",
        abbreviation: "BOS",
        color: "007A33",
        alternateColor: "BA9653"
    };
    
    return {
        homeTeam: mockHomeTeam,
        awayTeam: mockAwayTeam,
        gameDate: new Date(),
        dateAndTime: new Date(),
        league: "NBA",
        gameId: "mock-live-nba-game"
    };
};

const createMockNFLGame = (): UpcomingGame => {
    const mockHomeTeam: Team = {
        displayName: "Kansas City Chiefs",
        abbreviation: "KC",
        color: "E31837",
        alternateColor: "FFB81C"
    };
    
    const mockAwayTeam: Team = {
        displayName: "San Francisco 49ers",
        abbreviation: "SF",
        color: "AA0000",
        alternateColor: "B3995D"
    };
    
    return {
        homeTeam: mockHomeTeam,
        awayTeam: mockAwayTeam,
        gameDate: new Date(),
        dateAndTime: new Date(),
        league: "NFL",
        gameId: "mock-live-nfl-game"
    };
};

const createMockMLSGame = (): UpcomingGame => {
    const mockHomeTeam: Team = {
        displayName: "LA Galaxy",
        abbreviation: "LA",
        color: "00245D",
        alternateColor: "FFC425"
    };
    
    const mockAwayTeam: Team = {
        displayName: "Seattle Sounders FC",
        abbreviation: "SEA",
        color: "5D9741",
        alternateColor: "005595"
    };
    
    return {
        homeTeam: mockHomeTeam,
        awayTeam: mockAwayTeam,
        gameDate: new Date(),
        dateAndTime: new Date(),
        league: "MLS",
        gameId: "mock-live-mls-game"
    };
};

//returns the upcoming matches as arrays of the UpcomingMatch type
const fetchAllMatches = async (): Promise<UpcomingGame[]> => {
    const [nba, nfl, mls] = await Promise.all([
        parseUpcomingNBAGames().catch(() => []),
        parseUpcomingNFLGames().catch(() => []),
        parseUpcomingMLSGames().catch(() => [])
    ])

    // eslint-disable-next-line @typescript-eslint/no-explicit-any
    const normalize = (arr: any[]) => (arr || []).map((game: any) => ({
        awayTeam: game.awayTeam,
        homeTeam: game.homeTeam,
<<<<<<< HEAD
        gameDate: game.gameDate instanceof Date ? game.gameDate : new Date(game.gameDate),
        dateAndTime: game.dateAndTime instanceof Date ? game.dateAndTime : new Date(game.dateAndTime),
        league: game.league
=======
        gameDate: new Date(game.gameDate),
        dateAndTime: new Date(game.dateAndTime),
        league: game.league,
        gameId: game.gameId
>>>>>>> 73d437b1
    }))

    return [...normalize(nba), ...normalize(nfl), ...normalize(mls)]
}

export default function MatchCarousel({ selectedLeagues }: { selectedLeagues: string[] }) {
    const [upcomingMatchesToday, setUpcomingMatchesToday] = useState<UpcomingGame[]>([])
    const [expandedGameId, setExpandedGameId] = useState<string | undefined>(undefined)

    //timer to know when midnight passes
    const timerRef = useRef<number | null>(null)

    const handleCardExpand = (gameId: string | undefined) => {
        setExpandedGameId(gameId)
    }

    function upcomingMatchesWithinXDays(a: Date, b: Date, daysAhead = 7) {
        const diff = a.getTime() - b.getTime()
        return diff >= 0 && diff <= daysAhead * 24 * 60 * 60 * 1000
    }
    //function to re-fetch matches every night at midnight
    function scheduleMidnightRefresh(recalc: () => void) {
        if(timerRef.current) {
            window.clearTimeout(timerRef.current)
            timerRef.current = null
        }
        const now = new Date()
        const nextMidnight = new Date(now)
        nextMidnight.setDate(now.getDate()+1)
        nextMidnight.setHours(0, 0, 0, 0)
        const msUntil = nextMidnight.getTime() - now.getTime()
        //schedule first refresh at next midnight then the callback will reschedule itself
        timerRef.current = window.setTimeout(function tick() {
            recalc()
            //schedule next midnight in ~24 hours
            scheduleMidnightRefresh(recalc)
        }, msUntil)
    }
    //This fetches the matches and filters them to only keep the matches that are happening in the current day
    useEffect(() => {
        let mounted = true

        async function loadAndFilter() {
            const all = await fetchAllMatches()
            if(!mounted) {
                return
            }
            
            // Add mock live games for testing (only in development)
            const isDevelopment = process.env.NODE_ENV === 'development';
            if (isDevelopment) {
                all.unshift(createMockMLSGame());
                all.unshift(createMockNFLGame());
                all.unshift(createMockNBAGame());
            }
            
            const today = new Date()
            const matchesWithinDays = all.filter((game) => upcomingMatchesWithinXDays(game.gameDate, today))

            const filteredMatches = selectedLeagues.length > 0 ? matchesWithinDays.filter((game) => selectedLeagues.includes(game.league?.toUpperCase() ?? "")) : matchesWithinDays

            setUpcomingMatchesToday(filteredMatches)
        }

        loadAndFilter()
        scheduleMidnightRefresh(() => {
            //re-run filter (if data is stable, no re-fetch; if fresh data is needed then re-fetch)
            fetchAllMatches().then((all) => {
                if(!mounted) {
                    return
                }
                const today = new Date()
                const todayMatches = all.filter((game) => upcomingMatchesWithinXDays(game.gameDate, today))
                setUpcomingMatchesToday(todayMatches)
                console.log(upcomingMatchesToday)
            })
        })

        return () => {
            mounted = false
            if(timerRef.current) {
                window.clearTimeout(timerRef.current)
            }
        }
    // eslint-disable-next-line react-hooks/exhaustive-deps
    }, [selectedLeagues])

    const settings = {
        dots: true,
        infinite: true,
        speed: 400,
        slidesToShow: 1,
        slidesToScroll: 1,
        beforeChange: () => {
            // Collapse any expanded card when navigating to a different slide
            setExpandedGameId(undefined)
        }
    }
    return (
        <div className="block w-full">
            <Slider {...settings} className="!flex !items-center">
                {upcomingMatchesToday.length === 0 ? (
                    <div className="text-sm text-text-secondary">No Matches today</div>
                ) : (
                    upcomingMatchesToday.map((game) => (
                        <MatchCard 
                            key={`${game.awayTeam.displayName} versus ${game.homeTeam.displayName}`} 
                            matchDate={game.dateAndTime} 
                            awayTeam={game.awayTeam} 
                            homeTeam={game.homeTeam} 
                            league={game.league}
                            gameId={game.gameId}
                            isExpanded={expandedGameId === game.gameId}
                            onExpand={handleCardExpand}
                        />
                    ))
                )}
            </Slider>
        </div>
    );
}<|MERGE_RESOLUTION|>--- conflicted
+++ resolved
@@ -105,16 +105,10 @@
     const normalize = (arr: any[]) => (arr || []).map((game: any) => ({
         awayTeam: game.awayTeam,
         homeTeam: game.homeTeam,
-<<<<<<< HEAD
-        gameDate: game.gameDate instanceof Date ? game.gameDate : new Date(game.gameDate),
-        dateAndTime: game.dateAndTime instanceof Date ? game.dateAndTime : new Date(game.dateAndTime),
-        league: game.league
-=======
         gameDate: new Date(game.gameDate),
         dateAndTime: new Date(game.dateAndTime),
         league: game.league,
         gameId: game.gameId
->>>>>>> 73d437b1
     }))
 
     return [...normalize(nba), ...normalize(nfl), ...normalize(mls)]
