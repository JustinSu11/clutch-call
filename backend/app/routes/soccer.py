--- conflicted
+++ resolved
@@ -77,15 +77,17 @@
     league = request.args.get("league", "MLS")
     return get_today_games(league=league)
 
-<<<<<<< HEAD
 @bp.get("/standings")
 def soccer_standings():
+    """Get soccer standings for a given league.
+    
+    Query params:
+        league (str): League key (MLS, EPL, LaLiga) - default MLS
+        season (str): Optional season year (e.g., 2024)
+    """
     league = request.args.get("league", "MLS")
     season = request.args.get("season")
-    # --- TYPO FIX 1 ---
-    # Changed 'league=g=league' to 'league=league'
     return get_standings(league=league, season=season)
-    # --- END FIX ---
 
 
 # --- NEW HVB Model Routes (EPL) ---
@@ -210,18 +212,4 @@
         # --- END FIX ---
     except Exception as e:
         current_app.logger.error(f"EPL info error: {e}")
-        return jsonify({"detail": f"Unexpected error: {e}"}), 500
-=======
-
-@bp.get("/standings")
-def soccer_standings():
-    """Get soccer standings for a given league.
-    
-    Query params:
-        league (str): League key (MLS, EPL, LaLiga) - default MLS
-        season (str): Optional season year (e.g., 2024)
-    """
-    league = request.args.get("league", "MLS")
-    season = request.args.get("season")
-    return get_standings(league=league, season=season)
->>>>>>> dd3ac8f0
+        return jsonify({"detail": f"Unexpected error: {e}"}), 500