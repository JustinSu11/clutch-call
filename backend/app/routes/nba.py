--- conflicted
+++ resolved
@@ -12,11 +12,7 @@
     get_team_last_games,
     get_upcoming_games,
     get_today_games,
-<<<<<<< HEAD
-    generate_prediction_for_game,  # <--- 1. Prediction function
-=======
     get_standings,
->>>>>>> 3fb8d5f5
 )
 
 # Blueprint for NBA-related routes; mounted by the app factory at /api/v1/nba
