"""
File: app/routes/nba.py
Author: Maaz Haque
Purpose: Exposes NBA endpoints using the free balldontlie API and NBA ML predictions.
         Endpoints return JSON data for games, single-game details, basic box scores (via stats), 
         a team's recent games, upcoming games within a date window, and AI-powered predictions.
"""

import os
import sys
import json
import logging
from datetime import datetime, timedelta
from flask import Blueprint, request, jsonify

# Add backend directory to path for NBA ML imports
backend_path = os.path.join(os.path.dirname(__file__), '..', '..')
sys.path.append(backend_path)

from ..services.nba_service import (
    get_games,
    get_game_by_id,
    get_box_score,
    get_team_last_games,
    get_upcoming_games,
    get_today_games,
    get_standings,
)

# Import NBA ML system components
try:
    from nba_ml_prediction_service import NBAMLPredictor
    from nba_ml_training_pipeline import NBAMLPipeline
    ML_AVAILABLE = True
except ImportError as e:
    logging.warning(f"NBA ML components not available: {e}")
    ML_AVAILABLE = False

# Blueprint for NBA-related routes; mounted by the app factory at /api/v1/nba
bp = Blueprint("nba", __name__)


@bp.get("/games")
def nba_games():
    """List games with optional filters.

    Query params:
        season (str): Season year (e.g., 2024)
        team_id (str): Team ID filter
        page (int): Pagination page (default 1)
        per_page (int): Items per page (default 25)
    """
    season = request.args.get("season")
    team_id = request.args.get("team_id")
    page = int(request.args.get("page", 1))
    per_page = int(request.args.get("per_page", 25))
    data = get_games(season=season, team_id=team_id, page=page, per_page=per_page)
    return data


@bp.get("/game/<game_id>")
def nba_game_by_id(game_id: str):
    """Fetch a single game by its balldontlie game ID."""
    return get_game_by_id(game_id)


@bp.get("/game/<game_id>/boxscore")
def nba_box_score(game_id: str):
    """Fetch basic per-player stats for the specified game."""
    return get_box_score(game_id)


@bp.get("/teams/<int:team_id>/last")
def nba_team_last(team_id: int):
    """Get a team's recent games.

    Query params:
        n (int): Number of recent games to return (default 5)
        season (str): Optional season filter (e.g., 2024)
    """
    n = int(request.args.get("n", 5))
    season = request.args.get("season")
    return get_team_last_games(team_id, n=n, season=season)


@bp.get("/upcoming")
def nba_upcoming():
    """List games between today and today+days (default 7)."""
    days = int(request.args.get("days", 7))
    return get_upcoming_games(days=days)


@bp.get("/today")
def nba_today():
    """List NBA games for today."""
    return get_today_games()


<<<<<<< HEAD
# ===============================================
# NBA ML PREDICTION ENDPOINTS
# ===============================================

@bp.get("/predictions/status")
def nba_ml_status():
    """Check if NBA ML system is available and get model information."""
    if not ML_AVAILABLE:
        return jsonify({
            "status": "unavailable",
            "message": "NBA ML system is not available. Please check if models are trained.",
            "ml_available": False
        }), 503
    
    try:
        # Check if models exist
        models_path = os.path.join(backend_path, 'nba_ml_data', 'models')
        models_exist = os.path.exists(models_path) and len(os.listdir(models_path)) > 0
        
        return jsonify({
            "status": "available" if models_exist else "models_not_found",
            "message": "NBA ML system is ready" if models_exist else "Models need to be trained",
            "ml_available": ML_AVAILABLE,
            "models_trained": models_exist,
            "models_path": models_path,
            "timestamp": datetime.now().isoformat()
        })
    except Exception as e:
        return jsonify({
            "status": "error",
            "message": f"Error checking ML system status: {str(e)}",
            "ml_available": False
        }), 500


@bp.get("/predictions/games")
def nba_game_predictions():
    """Get game outcome predictions for upcoming games.
    
    Query params:
        days_ahead (int): Number of days ahead to predict (default: 1, max: 7)
        include_details (bool): Include detailed prediction info (default: false)
    """
    if not ML_AVAILABLE:
        return jsonify({"error": "NBA ML system is not available"}), 503
    
    try:
        days_ahead = int(request.args.get('days_ahead', 1))
        include_details = request.args.get('include_details', 'false').lower() == 'true'
        
        # Validate days_ahead parameter
        if days_ahead < 1 or days_ahead > 7:
            return jsonify({"error": "days_ahead must be between 1 and 7"}), 400
        
        # Initialize predictor
        predictor = NBAMLPredictor()
        
        # Generate predictions
        predictions = predictor.generate_comprehensive_predictions(days_ahead=days_ahead)
        
        if not predictions:
            return jsonify({
                "message": "No upcoming games found for prediction",
                "days_ahead": days_ahead,
                "predictions": []
            })
        
        # Format response
        response_data = {
            "prediction_date": datetime.now().isoformat(),
            "days_ahead": days_ahead,
            "games_count": len(predictions.get('game_outcomes', [])),
            "games": []
        }
        
        # Process game predictions
        for game in predictions.get('game_outcomes', []):
            game_data = {
                "game_id": game.get('game_id'),
                "game_date": game.get('game_date'),
                "home_team_id": game.get('home_team_id'),
                "away_team_id": game.get('away_team_id'),
                "predicted_winner": game.get('predicted_winner'),
                "confidence": round(game.get('confidence', 0), 3),
                "home_win_probability": round(game.get('home_team_win_probability', 0), 3),
                "away_win_probability": round(game.get('away_team_win_probability', 0), 3),
                "decision_factors": game.get('decision_factors', [])
            }
            
            if include_details:
                game_data['prediction_timestamp'] = game.get('prediction_timestamp')
                
            response_data['games'].append(game_data)
        
        return jsonify(response_data)
        
    except Exception as e:
        return jsonify({"error": f"Error generating game predictions: {str(e)}"}), 500


@bp.get("/predictions/players")
def nba_player_predictions():
    """Get individual player performance predictions for upcoming games.
    
    Query params:
        days_ahead (int): Number of days ahead to predict (default: 1, max: 7)
        game_id (str): Specific game ID to get player predictions for
        team_id (int): Filter predictions for specific team
        min_points (float): Minimum predicted points threshold
        top_n (int): Return top N performers by predicted points
    """
    if not ML_AVAILABLE:
        return jsonify({"error": "NBA ML system is not available"}), 503
    
    try:
        days_ahead = int(request.args.get('days_ahead', 1))
        game_id = request.args.get('game_id')
        team_id = request.args.get('team_id', type=int)
        min_points = request.args.get('min_points', type=float)
        top_n = request.args.get('top_n', type=int)
        
        # Validate parameters
        if days_ahead < 1 or days_ahead > 7:
            return jsonify({"error": "days_ahead must be between 1 and 7"}), 400
        
        # Initialize predictor
        predictor = NBAMLPredictor()
        
        # Generate predictions
        predictions = predictor.generate_comprehensive_predictions(days_ahead=days_ahead)
        
        if not predictions:
            return jsonify({
                "message": "No upcoming games found for player predictions",
                "predictions": []
            })
        
        # Process player predictions
        all_player_predictions = []
        
        for game in predictions.get('player_performances', []):
            game_info = {
                "game_id": game.get('game_id'),
                "game_date": game.get('game_date'),
                "home_team_id": game.get('home_team_id'),
                "away_team_id": game.get('away_team_id')
            }
            
            # Process home team players
            for player in game.get('home_team_predictions', []):
                player_data = {
                    **game_info,
                    "team_type": "home",
                    "team_id": game.get('home_team_id'),
                    "player_id": player.get('player_id'),
                    "player_name": player.get('player_name'),
                    "position": player.get('position'),
                    "predicted_points": round(player.get('predicted_points', 0), 1),
                    "predicted_assists": round(player.get('predicted_assists', 0), 1),
                    "predicted_rebounds": round(player.get('predicted_rebounds', 0), 1),
                    "decision_factors": player.get('decision_factors', {})
                }
                all_player_predictions.append(player_data)
            
            # Process away team players
            for player in game.get('away_team_predictions', []):
                player_data = {
                    **game_info,
                    "team_type": "away", 
                    "team_id": game.get('away_team_id'),
                    "player_id": player.get('player_id'),
                    "player_name": player.get('player_name'),
                    "position": player.get('position'),
                    "predicted_points": round(player.get('predicted_points', 0), 1),
                    "predicted_assists": round(player.get('predicted_assists', 0), 1),
                    "predicted_rebounds": round(player.get('predicted_rebounds', 0), 1),
                    "decision_factors": player.get('decision_factors', {})
                }
                all_player_predictions.append(player_data)
        
        # Apply filters
        filtered_predictions = all_player_predictions
        
        if game_id:
            filtered_predictions = [p for p in filtered_predictions if p['game_id'] == game_id]
        
        if team_id:
            filtered_predictions = [p for p in filtered_predictions if p['team_id'] == team_id]
        
        if min_points:
            filtered_predictions = [p for p in filtered_predictions if p['predicted_points'] >= min_points]
        
        # Sort by predicted points (descending)
        filtered_predictions.sort(key=lambda x: x['predicted_points'], reverse=True)
        
        # Apply top_n filter
        if top_n and top_n > 0:
            filtered_predictions = filtered_predictions[:top_n]
        
        return jsonify({
            "prediction_date": datetime.now().isoformat(),
            "days_ahead": days_ahead,
            "total_predictions": len(filtered_predictions),
            "filters_applied": {
                "game_id": game_id,
                "team_id": team_id,
                "min_points": min_points,
                "top_n": top_n
            },
            "predictions": filtered_predictions
        })
        
    except Exception as e:
        return jsonify({"error": f"Error generating player predictions: {str(e)}"}), 500


@bp.get("/predictions/game/<game_id>")
def nba_game_prediction_detail(game_id: str):
    """Get detailed predictions for a specific game including both game outcome and player performances.
    
    Path params:
        game_id (str): The specific game ID to get predictions for
    """
    if not ML_AVAILABLE:
        return jsonify({"error": "NBA ML system is not available"}), 503
    
    try:
        # Initialize predictor
        predictor = NBAMLPredictor()
        
        # Generate predictions for upcoming games
        predictions = predictor.generate_comprehensive_predictions(days_ahead=7)  # Check up to 7 days
        
        if not predictions:
            return jsonify({"error": "No upcoming games found"}), 404
        
        # Find the specific game
        game_outcome = None
        game_players = None
        
        for game in predictions.get('game_outcomes', []):
            if game.get('game_id') == game_id:
                game_outcome = game
                break
        
        for game in predictions.get('player_performances', []):
            if game.get('game_id') == game_id:
                game_players = game
                break
        
        if not game_outcome or not game_players:
            return jsonify({"error": f"Game {game_id} not found in upcoming predictions"}), 404
        
        # Build detailed response
        response = {
            "game_id": game_id,
            "game_date": game_outcome.get('game_date'),
            "prediction_timestamp": game_outcome.get('prediction_timestamp'),
            "game_outcome": {
                "home_team_id": game_outcome.get('home_team_id'),
                "away_team_id": game_outcome.get('away_team_id'),
                "predicted_winner": game_outcome.get('predicted_winner'),
                "confidence": round(game_outcome.get('confidence', 0), 3),
                "home_win_probability": round(game_outcome.get('home_team_win_probability', 0), 3),
                "away_win_probability": round(game_outcome.get('away_team_win_probability', 0), 3),
                "decision_factors": game_outcome.get('decision_factors', [])
            },
            "player_predictions": {
                "home_team": game_players.get('home_team_predictions', []),
                "away_team": game_players.get('away_team_predictions', [])
            },
            "summary": {
                "total_players": len(game_players.get('home_team_predictions', [])) + len(game_players.get('away_team_predictions', [])),
                "home_players": len(game_players.get('home_team_predictions', [])),
                "away_players": len(game_players.get('away_team_predictions', []))
            }
        }
        
        return jsonify(response)
        
    except Exception as e:
        return jsonify({"error": f"Error getting game prediction details: {str(e)}"}), 500


@bp.get("/predictions/top-performers")
def nba_top_performers():
    """Get predicted top performers across all upcoming games.
    
    Query params:
        days_ahead (int): Number of days ahead to analyze (default: 1, max: 7)
        stat (str): Stat to rank by - 'points', 'assists', 'rebounds' (default: points)
        limit (int): Number of top performers to return (default: 10, max: 50)
        min_threshold (float): Minimum value threshold for the selected stat
    """
    if not ML_AVAILABLE:
        return jsonify({"error": "NBA ML system is not available"}), 503
    
    try:
        days_ahead = int(request.args.get('days_ahead', 1))
        stat = request.args.get('stat', 'points').lower()
        limit = int(request.args.get('limit', 10))
        min_threshold = request.args.get('min_threshold', type=float, default=0)
        
        # Validate parameters
        if days_ahead < 1 or days_ahead > 7:
            return jsonify({"error": "days_ahead must be between 1 and 7"}), 400
        
        if stat not in ['points', 'assists', 'rebounds']:
            return jsonify({"error": "stat must be 'points', 'assists', or 'rebounds'"}), 400
        
        if limit < 1 or limit > 50:
            return jsonify({"error": "limit must be between 1 and 50"}), 400
        
        # Initialize predictor
        predictor = NBAMLPredictor()
        
        # Generate predictions
        predictions = predictor.generate_comprehensive_predictions(days_ahead=days_ahead)
        
        if not predictions:
            return jsonify({
                "message": "No upcoming games found",
                "top_performers": []
            })
        
        # Collect all player predictions
        all_players = []
        stat_key = f'predicted_{stat}'
        
        for game in predictions.get('player_predictions', []):
            game_info = {
                "game_id": game.get('game_id'),
                "game_date": game.get('game_date'),
                "home_team_id": game.get('home_team_id'),
                "away_team_id": game.get('away_team_id')
            }
            
            # Process all players from both teams
            for team_key, team_type in [('home_team_predictions', 'home'), ('away_team_predictions', 'away')]:
                for player in game.get(team_key, []):
                    stat_value = player.get(stat_key, 0)
                    if stat_value >= min_threshold:
                        player_data = {
                            **game_info,
                            "team_type": team_type,
                            "team_id": game.get(f'{team_type}_team_id'),
                            "player_id": player.get('player_id'),
                            "player_name": player.get('player_name'),
                            "position": player.get('position'),
                            "predicted_points": round(player.get('predicted_points', 0), 1),
                            "predicted_assists": round(player.get('predicted_assists', 0), 1),
                            "predicted_rebounds": round(player.get('predicted_rebounds', 0), 1),
                            f"predicted_{stat}": round(stat_value, 1)
                        }
                        all_players.append(player_data)
        
        # Sort by the selected stat (descending) and limit results
        all_players.sort(key=lambda x: x[stat_key], reverse=True)
        top_performers = all_players[:limit]
        
        return jsonify({
            "prediction_date": datetime.now().isoformat(),
            "days_ahead": days_ahead,
            "stat_analyzed": stat,
            "min_threshold": min_threshold,
            "total_qualified_players": len(all_players),
            "returned_count": len(top_performers),
            "top_performers": top_performers
        })
        
    except Exception as e:
        return jsonify({"error": f"Error getting top performers: {str(e)}"}), 500


@bp.post("/predictions/train")
def nba_train_models():
    """Train or retrain the NBA ML models.
    
    JSON body (optional):
        seasons (list): List of seasons to train on (e.g., ["2022-23", "2023-24"])
        force_retrain (bool): Force retraining even if models exist (default: false)
    """
    if not ML_AVAILABLE:
        return jsonify({"error": "NBA ML system is not available"}), 503
    
    try:
        request_data = request.get_json() or {}
        seasons = request_data.get('seasons', ['2023-24'])  # Default to most recent season
        force_retrain = request_data.get('force_retrain', False)
        
        # Check if models already exist
        models_path = os.path.join(backend_path, 'nba_ml_data', 'models')
        models_exist = os.path.exists(models_path) and len(os.listdir(models_path)) > 0
        
        if models_exist and not force_retrain:
            return jsonify({
                "message": "Models already exist. Use force_retrain=true to retrain.",
                "models_path": models_path,
                "force_retrain_required": True
            }), 400
        
        # Initialize training pipeline
        pipeline = NBAMLPipeline()
        
        # Start training (this might take a while)
        training_start = datetime.now()
        
        # Execute training pipeline
        success = pipeline.run_full_pipeline()
        
        training_end = datetime.now()
        training_duration = (training_end - training_start).total_seconds()
        
        if success:
            return jsonify({
                "message": "NBA ML models trained successfully",
                "training_start": training_start.isoformat(),
                "training_end": training_end.isoformat(),
                "training_duration_seconds": round(training_duration, 2),
                "models_path": models_path,
                "seasons_trained": seasons
            })
        else:
            return jsonify({
                "error": "Model training failed. Check logs for details.",
                "training_duration_seconds": round(training_duration, 2)
            }), 500
            
    except Exception as e:
        return jsonify({
            "error": f"Error during model training: {str(e)}",
            "message": "Check server logs for detailed error information"
        }), 500


@bp.get("/predictions/models/info")
def nba_models_info():
    """Get information about trained NBA ML models."""
    if not ML_AVAILABLE:
        return jsonify({"error": "NBA ML system is not available"}), 503
    
    try:
        models_path = os.path.join(backend_path, 'nba_ml_data', 'models')
        
        if not os.path.exists(models_path):
            return jsonify({
                "models_exist": False,
                "message": "No models directory found. Models need to be trained."
            })
        
        # Get model files
        model_files = [f for f in os.listdir(models_path) if f.endswith('.pkl')]
        
        if not model_files:
            return jsonify({
                "models_exist": False,
                "message": "No trained models found. Models need to be trained."
            })
        
        # Get model information
        model_info = {}
        for model_file in model_files:
            file_path = os.path.join(models_path, model_file)
            stat_info = os.stat(file_path)
            model_info[model_file] = {
                "file_size_bytes": stat_info.st_size,
                "created_timestamp": datetime.fromtimestamp(stat_info.st_ctime).isoformat(),
                "modified_timestamp": datetime.fromtimestamp(stat_info.st_mtime).isoformat()
            }
        
        # Check for preprocessors
        preprocessors_path = os.path.join(backend_path, 'nba_ml_data', 'preprocessors')
        preprocessor_files = []
        if os.path.exists(preprocessors_path):
            preprocessor_files = [f for f in os.listdir(preprocessors_path) if f.endswith('.pkl')]
        
        return jsonify({
            "models_exist": True,
            "models_path": models_path,
            "total_models": len(model_files),
            "total_preprocessors": len(preprocessor_files),
            "models": model_info,
            "preprocessors": preprocessor_files,
            "system_ready": len(model_files) > 0 and len(preprocessor_files) > 0
        })
        
    except Exception as e:
        return jsonify({"error": f"Error getting model information: {str(e)}"}), 500


@bp.delete("/predictions/models")
def nba_delete_models():
    """Delete all trained NBA ML models and preprocessors.
    
    Query params:
        confirm (str): Must be 'yes' to confirm deletion
    """
    if not ML_AVAILABLE:
        return jsonify({"error": "NBA ML system is not available"}), 503
    
    confirm = request.args.get('confirm', '').lower()
    if confirm != 'yes':
        return jsonify({
            "error": "Deletion not confirmed. Add ?confirm=yes to delete all models."
        }), 400
    
    try:
        import shutil
        
        deleted_items = []
        
        # Delete models directory
        models_path = os.path.join(backend_path, 'nba_ml_data', 'models')
        if os.path.exists(models_path):
            shutil.rmtree(models_path)
            deleted_items.append('models')
        
        # Delete preprocessors directory  
        preprocessors_path = os.path.join(backend_path, 'nba_ml_data', 'preprocessors')
        if os.path.exists(preprocessors_path):
            shutil.rmtree(preprocessors_path)
            deleted_items.append('preprocessors')
        
        # Delete cached data (optional - keep raw data)
        # cache_path = os.path.join(backend_path, 'nba_ml_data', 'cache')
        # if os.path.exists(cache_path):
        #     shutil.rmtree(cache_path)
        #     deleted_items.append('cache')
        
        return jsonify({
            "message": "NBA ML models and preprocessors deleted successfully",
            "deleted_items": deleted_items,
            "timestamp": datetime.now().isoformat()
        })
        
    except Exception as e:
        return jsonify({"error": f"Error deleting models: {str(e)}"}), 500
=======
@bp.get("/standings")
def nba_standings():
    """Get NBA standings.
    
    Query params:
        season (str): Optional season year (e.g., 2024)
    """
    season = request.args.get("season")
    return get_standings(season=season)
>>>>>>> f269a43e
<|MERGE_RESOLUTION|>--- conflicted
+++ resolved
@@ -96,7 +96,17 @@
     return get_today_games()
 
 
-<<<<<<< HEAD
+@bp.get("/standings")
+def nba_standings():
+    """Get NBA standings.
+    
+    Query params:
+        season (str): Optional season year (e.g., 2024)
+    """
+    season = request.args.get("season")
+    return get_standings(season=season)
+
+
 # ===============================================
 # NBA ML PREDICTION ENDPOINTS
 # ===============================================
@@ -633,15 +643,4 @@
         })
         
     except Exception as e:
-        return jsonify({"error": f"Error deleting models: {str(e)}"}), 500
-=======
-@bp.get("/standings")
-def nba_standings():
-    """Get NBA standings.
-    
-    Query params:
-        season (str): Optional season year (e.g., 2024)
-    """
-    season = request.args.get("season")
-    return get_standings(season=season)
->>>>>>> f269a43e
+        return jsonify({"error": f"Error deleting models: {str(e)}"}), 500