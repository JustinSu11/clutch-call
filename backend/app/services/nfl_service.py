--- conflicted
+++ resolved
@@ -24,26 +24,10 @@
 MODEL_PATH = os.path.join(os.path.dirname(__file__), '../../models/saved_models/nfl_model.pkl')
 try:
     model = joblib.load(MODEL_PATH)
-<<<<<<< HEAD
     print("✅ NFL model loaded")
     print(f"   Features: {model.n_features_in_}")
 except Exception as e:
     print(f"❌ Model load error: {e}")
-    model = None
-
-
-def generate_prediction_for_game(event_id: str):
-    """Generate prediction using actual game yard statistics."""
-    print(f"\n{'='*60}")
-    print(f"🏈 PREDICTION FOR: {event_id}")
-    
-    if model is None:
-        print("❌ Model not loaded")
-=======
-    print(" NFL model loaded")
-    print(f"   Features: {model.n_features_in_}")
-except Exception as e:
-    print(f" Model load error: {e}")
     model = None
 
 
@@ -95,28 +79,19 @@
 def generate_prediction_for_game(event_id: str):
     """Generate prediction using actual game yard statistics."""
     print(f"\n{'='*60}")
-    print(f" PREDICTION FOR: {event_id}")
+    print(f"🏈 PREDICTION FOR: {event_id}")
     
     if model is None:
-        print(" Model not loaded")
->>>>>>> dd3ac8f0
+        print("❌ Model not loaded")
         return {"error": "Model not loaded"}
     
     try:
         # Step 1: Fetch game data
-<<<<<<< HEAD
         print(f"📡 Fetching game data...")
         game_data = get_game_by_id(event_id)
         
         # DEBUG: Show top-level keys
         print(f"🔍 Top-level keys in response: {list(game_data.keys())}")
-=======
-        print(f" Fetching game data...")
-        game_data = get_game_by_id(event_id)
-        
-        # DEBUG: Show top-level keys
-        print(f" Top-level keys in response: {list(game_data.keys())}")
->>>>>>> dd3ac8f0
         
         # Step 2: Access competitions - check different possible locations
         competitions = game_data.get("competitions", [])
@@ -124,7 +99,6 @@
         # If not found at top level, check inside 'header'
         if not competitions and "header" in game_data:
             competitions = game_data.get("header", {}).get("competitions", [])
-<<<<<<< HEAD
             print(f"🔍 Found competitions in 'header'")
         
         if not competitions:
@@ -134,56 +108,17 @@
         
         comp = competitions[0]
         print(f"✅ Competition data retrieved")
-=======
-            print(f" Found competitions in 'header'")
-        
-        if not competitions:
-            print(f" No competitions data found")
-            print(f" Available keys: {list(game_data.keys())}")
-            return {"error": f"No competitions data found for event {event_id}"}
-        
-        comp = competitions[0]
-        print(f" Competition data retrieved")
->>>>>>> dd3ac8f0
         
         # Step 3: CHECK GAME STATUS
         status = comp.get("status", {})
         status_type = status.get("type", {}).get("name", "unknown").lower()
         status_state = status.get("type", {}).get("state", "unknown").lower()
         
-<<<<<<< HEAD
         print(f"📋 Game Status: '{status_type}' (state: '{status_state}')")
-        
-        # Check if game is scheduled/upcoming
-        if status_state == "pre":
-            print(f"⚠️  Game has NOT started - status_state is 'pre'")
-            return {
-                "error": "Cannot predict upcoming games",
-                "message": "This model predicts outcomes based on in-game yard statistics. The game must be in progress or completed.",
-                "game_status": status_type,
-                "status_state": status_state,
-                "event_id": event_id,
-                "suggestion": "Please wait until the game starts to get a prediction."
-            }
-        
-        if status_type in ["scheduled", "pre"]:
-            print(f"⚠️  Game has NOT started - status_type is '{status_type}'")
-            return {
-                "error": "Cannot predict upcoming games",
-                "message": "This model predicts outcomes based on in-game yard statistics. The game must be in progress or completed.",
-                "game_status": status_type,
-                "status_state": status_state,
-                "event_id": event_id,
-                "suggestion": "Please wait until the game starts to get a prediction."
-            }
-        
-        print(f"✅ Game is live or completed - proceeding with prediction")
-=======
-        print(f" Game Status: '{status_type}' (state: '{status_state}')")
         
         # Check if game is scheduled/upcoming
         if status_state == "pre" or status_type in ["scheduled", "pre"]:
-            print(f"  Game has NOT started - using pre-game prediction model")
+            print(f"⚠️  Game has NOT started - using pre-game prediction model")
             
             # Get team names for pre-game prediction
             competitors = comp.get("competitors", [])
@@ -202,8 +137,7 @@
             # Use pre-game prediction model
             return generate_pre_game_prediction(home_team_name, away_team_name)
         
-        print(f" Game is live or completed - proceeding with in-game prediction")
->>>>>>> dd3ac8f0
+        print(f"✅ Game is live or completed - proceeding with in-game prediction")
         
         # Step 4: Get competitors
         competitors = comp.get("competitors", [])
@@ -219,20 +153,12 @@
                 away = next((t for t in boxscore_teams if t.get("homeAway") == "away"), None)
 
         if not home or not away:
-<<<<<<< HEAD
             print(f"❌ Cannot find home/away teams")
-=======
-            print(f" Cannot find home/away teams")
->>>>>>> dd3ac8f0
             return {"error": f"Cannot find teams for event {event_id}"}
         
         home_team_name = home.get("team", {}).get("displayName", "Unknown")
         away_team_name = away.get("team", {}).get("displayName", "Unknown")
-<<<<<<< HEAD
         print(f"🏟️  {away_team_name} @ {home_team_name}")
-=======
-        print(f"  {away_team_name} @ {home_team_name}")
->>>>>>> dd3ac8f0
         
         # Step 5: Extract total yards from statistics
         home_yards = 300.0
@@ -241,11 +167,7 @@
         home_stats = home.get("statistics", [])
         away_stats = away.get("statistics", [])
         
-<<<<<<< HEAD
         print(f"📊 Extracting statistics...")
-=======
-        print(f" Extracting statistics...")
->>>>>>> dd3ac8f0
         print(f"   Home stats available: {len(home_stats)} items")
         print(f"   Away stats available: {len(away_stats)} items")
         
@@ -263,11 +185,7 @@
         
         # Fallback: use boxscore stats if available
         if home_yards == 300.0 or away_yards == 300.0:
-<<<<<<< HEAD
             print(f"⚠️  Missing stats, checking boxscore...")
-=======
-            print(f"  Missing stats, checking boxscore...")
->>>>>>> dd3ac8f0
             boxscore = game_data.get("boxscore", {})
             teams = boxscore.get("teams", [])
             
@@ -287,13 +205,8 @@
         
         # Check if we still have default values (no stats found)
         if home_yards == 300.0 and away_yards == 300.0:
-<<<<<<< HEAD
             print(f"⚠️  No yard statistics found - using defaults")
             print(f"⚠️  This likely means the game hasn't generated stats yet")
-=======
-            print(f"  No yard statistics found - using defaults")
-            print(f"  This likely means the game hasn't generated stats yet")
->>>>>>> dd3ac8f0
             return {
                 "error": "Insufficient game data",
                 "message": "No yard statistics available for this game yet. The game may have just started.",
@@ -304,11 +217,7 @@
         
         yard_diff = home_yards - away_yards
         
-<<<<<<< HEAD
         print(f"📊 FEATURES:")
-=======
-        print(f" FEATURES:")
->>>>>>> dd3ac8f0
         print(f"   Home Total Yards: {home_yards:.1f}")
         print(f"   Away Total Yards: {away_yards:.1f}")
         print(f"   Yard Differential: {yard_diff:+.1f}")
@@ -319,11 +228,7 @@
             columns=['HomeYards', 'AwayYards', 'YardDiff']
         )
         
-<<<<<<< HEAD
-                # Predict
-=======
         # Predict
->>>>>>> dd3ac8f0
         prediction = model.predict(features)
         proba = model.predict_proba(features)
         
@@ -392,13 +297,8 @@
         }
         
     except Exception as e:
-<<<<<<< HEAD
         print(f"❌ EXCEPTION: {str(e)}")
         print(f"❌ ERROR: {traceback.format_exc()}")
-        return {"error": str(e), "event_id": event_id}
-=======
-        print(f" EXCEPTION: {str(e)}")
-        print(f" ERROR: {traceback.format_exc()}")
         return {"error": str(e), "event_id": event_id}
 
 
@@ -414,7 +314,7 @@
         Dictionary with prediction data (same format as in-game predictions)
     """
     print(f"\n{'='*60}")
-    print(f" PRE-GAME PREDICTION: {away_team_name} @ {home_team_name}")
+    print(f"🏈 PRE-GAME PREDICTION: {away_team_name} @ {home_team_name}")
     
     try:
         # Step 1: Get standings to fetch team stats
@@ -527,7 +427,7 @@
             }
         }
         
-        print(f"\n PRE-GAME PREDICTION:")
+        print(f"\n🤖 PRE-GAME PREDICTION:")
         print(f"   Home: {home_team_name} (Win%: {home_win_pct:.1%}, PPG: {home_ppg:.1f}, Diff: {home_diff:+d})")
         print(f"   Away: {away_team_name} (Win%: {away_win_pct:.1%}, PPG: {away_ppg:.1f}, Diff: {away_diff:+d})")
         print(f"   Winner: {predicted_winner.upper()}")
@@ -546,9 +446,8 @@
         }
         
     except Exception as e:
-        print(f" Error in pre-game prediction: {str(e)}")
+        print(f"❌ Error in pre-game prediction: {str(e)}")
         return {"error": f"Failed to generate pre-game prediction: {str(e)}"}
->>>>>>> dd3ac8f0
 
 
 def _get(url: str, params: Optional[Dict[str, Any]] = None):
@@ -577,29 +476,17 @@
             return data
         
         # If summary didn't work, try finding in scoreboard
-<<<<<<< HEAD
         print(f"⚠️  Summary API didn't return competitions, trying scoreboard...")
         today_data = get_today_games()
         for event in today_data.get("events", []):
             if str(event.get("id")) == str(event_id):
                 print(f"✅ Found game {event_id} in scoreboard")
-=======
-        print(f"  Summary API didn't return competitions, trying scoreboard...")
-        today_data = get_today_games()
-        for event in today_data.get("events", []):
-            if str(event.get("id")) == str(event_id):
-                print(f" Found game {event_id} in scoreboard")
->>>>>>> dd3ac8f0
                 return event
         
         # Return original data even if incomplete
         return data
     except Exception as e:
-<<<<<<< HEAD
         print(f"❌ Error fetching game {event_id}: {e}")
-=======
-        print(f" Error fetching game {event_id}: {e}")
->>>>>>> dd3ac8f0
         # Try scoreboard as last resort
         try:
             today_data = get_today_games()
@@ -721,12 +608,9 @@
             
         data = _get(STANDINGS, params)
         
-<<<<<<< HEAD
-=======
         # Fetch team logos from static mapping
         logo_map = _get_nfl_team_logos()
         
->>>>>>> dd3ac8f0
         # ESPN API returns data with children array directly at top level
         afc_standings = []
         nfc_standings = []
@@ -742,8 +626,6 @@
                 "nfc_standings": []
             }
         
-<<<<<<< HEAD
-=======
         # Helper function to parse stat value (handle strings and numbers)
         def parse_stat_value(value):
             """Convert stat value to appropriate type."""
@@ -759,7 +641,6 @@
                     return 0
             return 0
         
->>>>>>> dd3ac8f0
         # Process each conference
         for conference in conferences:
             conference_name = conference.get("name", "")
@@ -778,36 +659,6 @@
                         team = entry.get("team", {})
                         stats = entry.get("stats", [])
                         
-<<<<<<< HEAD
-                        # Parse stats array into a dictionary
-                        stats_dict = {}
-                        for stat in stats:
-                            stat_name = stat.get("name", "").lower().replace(" ", "_")
-                            stat_value = stat.get("value", 0)
-                            stats_dict[stat_name] = stat_value
-                        
-                        team_data = {
-                            "team_id": team.get("id"),
-                            "team_name": team.get("displayName"),
-                            "team_abbreviation": team.get("abbreviation"),
-                            "team_logo": team.get("logo"),
-                            "conference": conference_name,
-                            "conference_abbr": conference_abbr,
-                            "division": division_name,
-                            "wins": stats_dict.get("wins", 0),
-                            "losses": stats_dict.get("losses", 0),
-                            "ties": stats_dict.get("ties", 0),
-                            "win_pct": stats_dict.get("win_percentage", 0.0),
-                            "points_for": stats_dict.get("points_for", 0),
-                            "points_against": stats_dict.get("points_against", 0),
-                            "point_differential": stats_dict.get("point_differential", 0),
-                            "home_record": stats_dict.get("home_record", ""),
-                            "road_record": stats_dict.get("road_record", ""),
-                            "division_record": stats_dict.get("division_record", ""),
-                            "conference_record": stats_dict.get("conference_record", ""),
-                            "streak": stats_dict.get("streak", ""),
-                            "last_5": stats_dict.get("last_5", "")
-=======
                         team_abbr = team.get("abbreviation", "")
                         # Get logo from mapping
                         team_logo = logo_map.get(team_abbr) or team.get("logo", "")
@@ -897,7 +748,6 @@
                             "conference_record": conference_record,
                             "streak": streak,
                             "last_5": last_5
->>>>>>> dd3ac8f0
                         }
                         
                         if conference_abbr == "AFC":
@@ -912,35 +762,6 @@
                     team = entry.get("team", {})
                     stats = entry.get("stats", [])
                     
-<<<<<<< HEAD
-                    stats_dict = {}
-                    for stat in stats:
-                        stat_name = stat.get("name", "").lower().replace(" ", "_")
-                        stat_value = stat.get("value", 0)
-                        stats_dict[stat_name] = stat_value
-                    
-                    team_data = {
-                        "team_id": team.get("id"),
-                        "team_name": team.get("displayName"),
-                        "team_abbreviation": team.get("abbreviation"),
-                        "team_logo": team.get("logo"),
-                        "conference": conference_name,
-                        "conference_abbr": conference_abbr,
-                        "division": None,
-                        "wins": stats_dict.get("wins", 0),
-                        "losses": stats_dict.get("losses", 0),
-                        "ties": stats_dict.get("ties", 0),
-                        "win_pct": stats_dict.get("win_percentage", 0.0),
-                        "points_for": stats_dict.get("points_for", 0),
-                        "points_against": stats_dict.get("points_against", 0),
-                        "point_differential": stats_dict.get("point_differential", 0),
-                        "home_record": stats_dict.get("home_record", ""),
-                        "road_record": stats_dict.get("road_record", ""),
-                        "division_record": stats_dict.get("division_record", ""),
-                        "conference_record": stats_dict.get("conference_record", ""),
-                        "streak": stats_dict.get("streak", ""),
-                        "last_5": stats_dict.get("last_5", "")
-=======
                     team_abbr = team.get("abbreviation", "")
                     # Get logo from mapping
                     team_logo = logo_map.get(team_abbr) or team.get("logo", "")
@@ -1018,7 +839,6 @@
                         "conference_record": conference_record,
                         "streak": streak,
                         "last_5": last_5
->>>>>>> dd3ac8f0
                     }
                     
                     if conference_abbr == "AFC":
@@ -1026,11 +846,6 @@
                     else:
                         nfc_standings.append(team_data)
         
-<<<<<<< HEAD
-        # Sort by wins descending, then win percentage
-        afc_standings.sort(key=lambda x: (x["wins"], x["win_pct"]), reverse=True)
-        nfc_standings.sort(key=lambda x: (x["wins"], x["win_pct"]), reverse=True)
-=======
         # Calculate division ranks and playoff seeds
         # Group by division to calculate division ranks
         division_groups = {}
@@ -1059,7 +874,6 @@
         for idx, team in enumerate(nfc_standings):
             team["conference_rank"] = idx + 1
             team["playoff_seed"] = idx + 1 if idx < 7 else 0
->>>>>>> dd3ac8f0
         
         return {
             "league": "NFL",
