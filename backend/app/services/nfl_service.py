--- conflicted
+++ resolved
@@ -398,9 +398,6 @@
             return result
         return data
     except Exception as e:
-<<<<<<< HEAD
-        return {"error": str(e), "events": []}
-=======
         return {"error": str(e), "events": [], "meta": {"page": page, "per_page": per_page, "total": 0}}
 
 
@@ -457,74 +454,85 @@
                         stats_dict = {}
                         for stat in stats:
                             stat_name = stat.get("name", "").lower().replace(" ", "_")
-                            stats_dict[stat_name] = stat.get("value")
+                            stat_value = stat.get("value", 0)
+                            stats_dict[stat_name] = stat_value
                         
                         team_data = {
                             "team_id": team.get("id"),
                             "team_name": team.get("displayName"),
                             "team_abbreviation": team.get("abbreviation"),
-                            "team_logo": team.get("logos", [{}])[0].get("href") if team.get("logos") else None,
+                            "team_logo": team.get("logo"),
                             "conference": conference_name,
+                            "conference_abbr": conference_abbr,
                             "division": division_name,
-                            "wins": int(stats_dict.get("wins", 0)),
-                            "losses": int(stats_dict.get("losses", 0)),
-                            "ties": int(stats_dict.get("ties", 0)),
-                            "win_pct": float(stats_dict.get("winpercent", 0)),
-                            "points_for": float(stats_dict.get("pointsfor", 0)),
-                            "points_against": float(stats_dict.get("pointsagainst", 0)),
-                            "point_differential": float(stats_dict.get("pointdifferential", 0)),
-                            "streak": stats_dict.get("streak"),
-                            "division_rank": int(stats_dict.get("divisionrank", 0)),
-                            "conference_rank": int(stats_dict.get("conferencerank", 0)),
-                            "playoff_seed": int(stats_dict.get("playoffseed", 0))
+                            "wins": stats_dict.get("wins", 0),
+                            "losses": stats_dict.get("losses", 0),
+                            "ties": stats_dict.get("ties", 0),
+                            "win_pct": stats_dict.get("win_percentage", 0.0),
+                            "points_for": stats_dict.get("points_for", 0),
+                            "points_against": stats_dict.get("points_against", 0),
+                            "point_differential": stats_dict.get("point_differential", 0),
+                            "home_record": stats_dict.get("home_record", ""),
+                            "road_record": stats_dict.get("road_record", ""),
+                            "division_record": stats_dict.get("division_record", ""),
+                            "conference_record": stats_dict.get("conference_record", ""),
+                            "streak": stats_dict.get("streak", ""),
+                            "last_5": stats_dict.get("last_5", "")
                         }
                         
-                        if "AFC" in conference_name or "AFC" in conference_abbr:
+                        if conference_abbr == "AFC":
                             afc_standings.append(team_data)
-                        elif "NFC" in conference_name or "NFC" in conference_abbr:
+                        else:
                             nfc_standings.append(team_data)
             else:
-                # Fallback: process standings entries directly under conference
+                # If no divisions, process teams directly in conference
                 standings_entries = conference.get("standings", {}).get("entries", [])
                 
                 for entry in standings_entries:
                     team = entry.get("team", {})
                     stats = entry.get("stats", [])
                     
-                    # Parse stats array into a dictionary
                     stats_dict = {}
                     for stat in stats:
                         stat_name = stat.get("name", "").lower().replace(" ", "_")
-                        stats_dict[stat_name] = stat.get("value")
+                        stat_value = stat.get("value", 0)
+                        stats_dict[stat_name] = stat_value
                     
                     team_data = {
                         "team_id": team.get("id"),
                         "team_name": team.get("displayName"),
                         "team_abbreviation": team.get("abbreviation"),
-                        "team_logo": team.get("logos", [{}])[0].get("href") if team.get("logos") else None,
+                        "team_logo": team.get("logo"),
                         "conference": conference_name,
-                        "division": None,  # No division info available
-                        "wins": int(stats_dict.get("wins", 0)),
-                        "losses": int(stats_dict.get("losses", 0)),
-                        "ties": int(stats_dict.get("ties", 0)),
-                        "win_pct": float(stats_dict.get("winpercent", 0)),
-                        "points_for": float(stats_dict.get("pointsfor", 0)),
-                        "points_against": float(stats_dict.get("pointsagainst", 0)),
-                        "point_differential": float(stats_dict.get("pointdifferential", 0)),
-                        "streak": stats_dict.get("streak"),
-                        "division_rank": int(stats_dict.get("divisionrank", 0)),
-                        "conference_rank": int(stats_dict.get("conferencerank", 0)),
-                        "playoff_seed": int(stats_dict.get("playoffseed", 0))
+                        "conference_abbr": conference_abbr,
+                        "division": None,
+                        "wins": stats_dict.get("wins", 0),
+                        "losses": stats_dict.get("losses", 0),
+                        "ties": stats_dict.get("ties", 0),
+                        "win_pct": stats_dict.get("win_percentage", 0.0),
+                        "points_for": stats_dict.get("points_for", 0),
+                        "points_against": stats_dict.get("points_against", 0),
+                        "point_differential": stats_dict.get("point_differential", 0),
+                        "home_record": stats_dict.get("home_record", ""),
+                        "road_record": stats_dict.get("road_record", ""),
+                        "division_record": stats_dict.get("division_record", ""),
+                        "conference_record": stats_dict.get("conference_record", ""),
+                        "streak": stats_dict.get("streak", ""),
+                        "last_5": stats_dict.get("last_5", "")
                     }
                     
-                    if "AFC" in conference_name or "AFC" in conference_abbr:
+                    if conference_abbr == "AFC":
                         afc_standings.append(team_data)
-                    elif "NFC" in conference_name or "NFC" in conference_abbr:
+                    else:
                         nfc_standings.append(team_data)
+        
+        # Sort by wins descending, then win percentage
+        afc_standings.sort(key=lambda x: (x["wins"], x["win_pct"]), reverse=True)
+        nfc_standings.sort(key=lambda x: (x["wins"], x["win_pct"]), reverse=True)
         
         return {
             "league": "NFL",
-            "season": season if season else str(datetime.utcnow().year),
+            "season": season or "2024",
             "afc_standings": afc_standings,
             "nfc_standings": nfc_standings
         }
@@ -534,5 +542,4 @@
             "league": "NFL",
             "afc_standings": [],
             "nfc_standings": []
-        }
->>>>>>> 3fb8d5f5
+        }