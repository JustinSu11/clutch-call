
nba_api           # NBA-related data work 
Flask             # Web framework used for route definitions
Flask-Cors        # Enables CORS for API consumption from the frontend
gunicorn          
requests          # HTTP client used by service modules
uvicorn           # ASGI server used to run the app via run_server.py
asgiref           # Provides WSGI-to-ASGI adapter used by asgi.py
joblib            # Used for model serialization
scikit-learn==1.7.1  # Machine learning library (pinned for model compatibility)
<<<<<<< HEAD
fastapi           # FastAPI framework for building APIs


# --- Added Dependencies for EPL Model (from hvbhanot) ---
fastapi==0.115.0      #
uvicorn[standard]==0.32.0 #
pydantic==2.10.0      #
numpy==2.3.3          #
pandas==2.2.3         #
requests==2.32.3      #
xgboost==2.1.3        #
=======
fastapi           # FastAPI framework for building APIs
>>>>>>> dd3ac8f0
<|MERGE_RESOLUTION|>--- conflicted
+++ resolved
@@ -8,9 +8,7 @@
 asgiref           # Provides WSGI-to-ASGI adapter used by asgi.py
 joblib            # Used for model serialization
 scikit-learn==1.7.1  # Machine learning library (pinned for model compatibility)
-<<<<<<< HEAD
 fastapi           # FastAPI framework for building APIs
-
 
 # --- Added Dependencies for EPL Model (from hvbhanot) ---
 fastapi==0.115.0      #
@@ -19,7 +17,4 @@
 numpy==2.3.3          #
 pandas==2.2.3         #
 requests==2.32.3      #
-xgboost==2.1.3        #
-=======
-fastapi           # FastAPI framework for building APIs
->>>>>>> dd3ac8f0
+xgboost==2.1.3        #